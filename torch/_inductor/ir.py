import contextlib
import dataclasses
import functools
import itertools
import logging
import re
import textwrap
from collections import OrderedDict
from enum import Enum
from functools import partial
from typing import Any, Callable, ClassVar, Dict, List, Optional, Set, Tuple, Union
from unittest.mock import patch

import numpy
import sympy
from sympy import Expr, Integer

import torch.fx
import torch.utils._pytree as pytree
from torch._prims_common import is_boolean_dtype, is_float_dtype
from torch._subclasses.fake_tensor import FakeTensorMode

from . import config, dependencies
from .codegen.common import index_prevent_reordering
from .cuda_properties import get_device_properties
from .dependencies import extract_read_writes, var_builder
from .utils import cache_on_self, sympy_dot, sympy_product, sympy_subs, sympy_symbol
from .virtualized import ops, V

log = logging.getLogger(__name__)
indent = functools.partial(textwrap.indent, prefix="  ")


def inverse_reorder(order):
    inv_order = dict(zip(order, range(len(order))))

    def reindex(index):
        assert len(index) == len(inv_order)
        return [index[inv_order[i]] for i in range(len(index))]

    return reindex


def same_reorder(order):
    def reindex(index):
        assert len(index) == len(order)
        return [index[order[i]] for i in range(len(index))]

    return reindex


def fuse_reindexing(reindex1, reindex2):
    def reindex(index):
        return reindex1(reindex2(index))

    return reindex


def stride_order2fill_order(order):
    """
    Convert stride order to fill order
    For channel last format,
    stride order = [3, 0, 2, 1] and fill order = [1, 3, 2, 0]
    """
    lookup = {pos: idx for idx, pos in enumerate(order)}
    fill_order = [lookup[i] for i in range(len(order))]
    return fill_order


def reads_from_conv(buf, var_ranges):
    """
    return:
    if reads_from_conv: boolean
    the new memory_addr: Sympy Expression
    """
    if buf is None:
        return False, None
    if isinstance(buf, Convolution):
        indexer = buf.layout.as_fixed().make_indexer()
        index_vars = sorted(var_ranges, key=lambda var: var.name)
        index = indexer(index_vars)
        return True, index
    # for case like
    # buf0 = conv(x, w)
    # return torch.cat([buf0, buf1]), torch.cat([buf0, buf2])
    # Because of ConcatKernel, it will create two bufs buf3 and 4
    # buf3 has the AliasedLayout which reads from buf0(Convolution)
    # but buf4 is a copy of buf3 which reads from buf3
    # we want to know that buf4 also follows buf0 conv's layout
    if isinstance(buf.layout, AliasedLayout):
        reads = buf.get_read_writes().reads
        reads_bufs = [
            V.graph.name_to_buffer[r.name]
            if r.name in V.graph.name_to_buffer.keys()
            else None
            for r in reads
        ]
        for reads_buf in reads_bufs:
            read_from_conv, addr = reads_from_conv(reads_buf, var_ranges)
            if read_from_conv:
                return True, addr
    return False, None


def layout_priority_idx(reads_bufs, memory_addrs, var_ranges):
    """
    if reads from conv that needs to use specific layout
    return:
    priority_idx regarding memory_addrs idx
    memory_addrs - update memory_addrs with the true addr if needed
    """

    priority_idx = []
    for i, reads_buf in enumerate(reads_bufs):
        read_from_conv, mem_addr = reads_from_conv(reads_buf, var_ranges)
        if read_from_conv:
            priority_idx.append(i)
            memory_addrs[i] = mem_addr
    return priority_idx, memory_addrs


class ModularIndexing(sympy.Function):
    """
    ModularIndexing(a, b, c) => (a // b) % c
    """

    nargs = (3,)

    @classmethod
    def eval(cls, base, divisor, modulus):
        if base == 0 or modulus == 1:
            return sympy.Integer(0)

        if (
            isinstance(base, sympy.Integer)
            and isinstance(divisor, sympy.Integer)
            and isinstance(modulus, sympy.Integer)
        ):
            return (base // divisor) % modulus

        if divisor != 1:
            gcd = sympy.gcd(base, divisor)
            if gcd != 1:
                return ModularIndexing(base / gcd, divisor / gcd, modulus)

        if isinstance(base, sympy.Add):
            new_terms = []
            for term in base.args:
                if sympy.gcd(term, modulus * divisor) != modulus * divisor:
                    new_terms.append(term)
            if len(new_terms) != len(base.args):
                return ModularIndexing(sum(new_terms), divisor, modulus)

        if isinstance(base, IndexingDiv):
            return ModularIndexing(base.args[0], base.args[1] * divisor, modulus)


class IndexingDiv(sympy.Function):
    """
    a // b used in indexing where we need to be careful about simplification.
    We don't use sympy.FloorDiv to bypass some simplification rules.
    """

    nargs = (2,)

    @classmethod
    def eval(cls, base, divisor):
        if base == 0:
            return sympy.Integer(0)
        if divisor == 1:
            return base
        if isinstance(base, sympy.Integer) and isinstance(divisor, sympy.Integer):
            return base // divisor
        if isinstance(base, IndexingDiv):
            return IndexingDiv(base.args[0], base.args[1] * divisor)

        if isinstance(base, sympy.Add):
            for a in base.args:
                gcd = sympy.gcd(a, divisor)
                if gcd == divisor:
                    return IndexingDiv(base - a, divisor) + a / gcd
        gcd = sympy.gcd(base, divisor)
        if gcd != 1:
            return IndexingDiv(
                sympy.simplify(base / gcd), sympy.simplify(divisor / gcd)
            )


class CleanDiv(IndexingDiv):
    """
    Div where we can assume no rounding.
    This is to enable future optimizations.
    """

    pass


class CeilDiv(sympy.Function):
    """
    Div used in indexing that rounds up.
    """

    def __new__(cls, base, divisor):
        if sympy.gcd(base, divisor) == divisor:
            return CleanDiv(base, divisor)
        else:
            return IndexingDiv(base + (divisor - 1), divisor)


def get_device_type(x):
    if getattr(x, "get_device", None):
        return get_device_type(x.get_device())
    if isinstance(x, torch.device):
        return x.type
    return None


def is_triton(x):
    return get_device_type(x) == "cuda"


def is_cpu(x):
    return get_device_type(x) == "cpu"


@dataclasses.dataclass
class IRNode(object):
    _current_origins: ClassVar[Set[Any]] = set()

    @staticmethod
    @contextlib.contextmanager
    def current_origins(origins: Set[torch.fx.Node]):
        old = IRNode._current_origins
        IRNode._current_origins = old | origins
        yield
        IRNode._current_origins = old

    def __post_init__(self):
        self.origins = set(self._current_origins)

    def common_repr(self):
        return (
            [f"origins={self.origins}"] if hasattr(self, "origins") else ["no origins?"]
        )

    def str_helper(self, lines):
        lines = lines + self.common_repr()
        lines = indent(",\n".join(map(str, lines)))
        return f"{type(self).__name__}(\n{lines}\n)"

    def is_user_of(self, name):
        return any(name == dep.name for dep in self.get_reads())

    def get_numel(self):
        return sympy_product(self.get_size())


@dataclasses.dataclass
class Loops(IRNode):
    device: torch.device
    dtype: torch.dtype
    inner_fn: Callable
    ranges: List[Expr]

    def __str__(self, names=("ranges",)):
        return self.str_helper(
            [
                f"'{self.device.type}'",
                str(self.dtype),
                self.inner_fn_str(),
            ]
            + [f"{name}={getattr(self, name)}" for name in names]
        )

    __repr__ = __str__

    def get_dtype(self):
        return self.dtype

    def get_device(self):
        return self.device

    def get_size(self):
        return self.ranges

    def is_extern(self):
        return False

    @classmethod
    def create(cls, *args, **kwargs):
        return TensorBox.create(cls(*args, **kwargs))

    @staticmethod
    def _index(ranges, prefix="i"):
        return [
            sympy.Integer(0) if s == 1 else sympy_symbol(f"{prefix}{n}")
            for n, s in enumerate(ranges)
        ]

    @cache_on_self
    def inner_fn_str(self):
        try:
            with V.set_ops_handler(V.MockHandler()), patch.object(
                FlexibleLayout, "allow_indexing", True
            ):
                return str(self.inner_fn(self._index(self.ranges)))
        except Exception as e:
            return f"inner_fn(): {e}"

    def is_zero_elements(self):
        return any(r == 0 for r in self.ranges)

    @cache_on_self
    def get_reads(self):
        with patch.object(FlexibleLayout, "allow_indexing", True):
            if self.get_reduction_type():
                return extract_read_writes(
                    self.make_loader(),
                    self.get_size(),
                    self.get_reduction_size(),
                ).reads
            else:
                return extract_read_writes(
                    self.make_loader(),
                    self.get_size(),
                ).reads


class Pointwise(Loops):
    def make_loader(self):
        return self.inner_fn

    def get_reduction_size(self):
        return []

    def get_reduction_type(self):
        return None

    def store_output(self, output_name, indexer, vars):
        return ops.store(output_name, indexer(vars), self.inner_fn(vars))

    def constant_to_device(self, device):
        """Move this to a given device. Requires that all reads are to constants."""
        loader = self.make_loader()
        loader = patch.object(ConstantBuffer, "override_device", device)(loader)
        return Pointwise(device, self.dtype, loader, self.ranges)


@dataclasses.dataclass
class Scatter(Pointwise):
    output_indexer: Callable[[List[Expr]], Expr]
    scatter_mode: Optional[str] = None

    def constant_to_device(self, device):
        """Move this to a given device. Requires that all reads are to constants."""
        loader = self.make_loader()
        loader = patch.object(ConstantBuffer, "override_device", device)(loader)
        return Scatter(
            device,
            self.dtype,
            loader,
            self.ranges,
            self.output_indexer,
            self.scatter_mode,
        )

    def store_output(self, output_name, indexer, vars):
        return ops.store(
            output_name,
            indexer(self.output_indexer(vars)),
            self.inner_fn(vars),
            mode=self.scatter_mode,
        )


class ReductionHint(Enum):
    INNER = 0
    OUTER = 1
    OUTER_TINY = 2
    DEFAULT = 3


@dataclasses.dataclass
class Reduction(Loops):
    reduction_ranges: List[Expr]
    reduction_type: str
    # self.dtype represents the dst dtype
    src_dtype: torch.dtype
    reduction_hint: ReductionHint

    def __str__(self):
        return Loops.__str__(
            self, names=("ranges", "reduction_ranges", "reduction_type")
        )

    __repr__ = __str__

    def get_reduction_size(self):
        return self.reduction_ranges

    def get_reduction_type(self):
        return self.reduction_type

    def store_reduction(self, output_name, indexer, vars, reduction_vars):
        return ops.reduction(
            output_name,
            self.dtype,
            self.src_dtype,
            self.reduction_type,
            indexer(vars),
            self.inner_fn(vars, reduction_vars),
        )

    def index_length(self):
        return len(self.ranges) + len(self.reduction_ranges)

    @cache_on_self
    def inner_fn_str(self):
        try:
            with V.set_ops_handler(V.MockHandler()), patch.object(
                FlexibleLayout, "allow_indexing", True
            ):
                return str(
                    self.inner_fn(
                        self._index(self.ranges),
                        self._index(self.reduction_ranges, "r"),
                    )
                )
        except Exception as e:
            return f"inner_fn(): {e}"

    def constant_to_device(self, device):
        """Move this to a given device. Requires that all reads are to constants."""
        loader = self.make_loader()
        loader = patch.object(ConstantBuffer, "override_device", device)(loader)
        return Reduction(
            device,
            self.dtype,
            loader,
            self.ranges,
            self.reduction_ranges,
            self.reduction_type,
            self.src_dtype,
            ReductionHint.DEFAULT,
        )

    @staticmethod
    def num_splits(
        device,
        dst_dtype,
        src_dtype,
        inner_fn,
        ranges,
        reduction_ranges,
        reduction_type,
        reduction_numel,
    ):
        num_sm = get_device_properties(device).multi_processor_count
        min_elements_per_thread = 32
        max_elements_per_thread = 512
        threads_per_sm = 2048
        min_elements_per_device = min_elements_per_thread * num_sm * threads_per_sm
        max_elements_per_device = max_elements_per_thread * num_sm * threads_per_sm

        def inner_reduction_splits(reduction_numel_hint, numel_hint):
            # do heuristics that's close to eager mode for split inner reduction
            # we leak reduction autotune configs here, and will need to refactor to avoid this later
            num_warps = 8
            num_threads = 32 * num_warps
            if numel_hint >= 2 * num_sm:  # don't split if there are enough outputs
                return 1
            if reduction_numel_hint <= 8192:
                return 1
            if reduction_numel_hint * numel_hint <= min_elements_per_device:
                split_size = min_elements_per_thread
            elif reduction_numel_hint * numel_hint < max_elements_per_device:
                target_blocks = num_sm * threads_per_sm // (2 * num_threads)
                blocks_per_output = (target_blocks + numel_hint - 1) // numel_hint
                tmp_split_size = (
                    reduction_numel_hint + num_threads * blocks_per_output - 1
                ) // (num_threads * blocks_per_output)
                divisors = sympy.divisors(reduction_numel_hint)
                closest = min(divisors, key=lambda x: abs(x - tmp_split_size))
                if abs(closest - tmp_split_size) < 30:
                    # prefer even splits, but never smalle than min_elements_per_thread
                    split_size = max(closest, min_elements_per_thread)
                else:
                    split_size = tmp_split_size
            else:
                divisors = sympy.divisors(reduction_numel_hint)
                closest = min(divisors, key=lambda x: abs(x - max_elements_per_thread))
                if abs(closest - max_elements_per_thread) < 50:
                    # prefer even splits
                    split_size = closest
                else:
                    split_size = max_elements_per_thread
            return (reduction_numel_hint + split_size * num_threads - 1) // (
                split_size * num_threads
            )

        def outer_reduction_splits(reduction_numel_hint, numel_hint):
            # TODO the best heuristic currently has XBLOCK (corresponding to numel_hint) 128
            # extend to even smaller number of outputs
            num_warps = 8
            num_threads = num_warps * 32
            rvals_per_thread = 4  # comes from heuristics, refactor to not leak here
            xvals_per_block = 128
            xblocks = (numel_hint + xvals_per_block - 1) // xvals_per_block
            if reduction_numel_hint * numel_hint < min_elements_per_device:
                split_size = min_elements_per_thread
            elif reduction_numel_hint * numel_hint < max_elements_per_device:
                target_blocks = num_sm * threads_per_sm // (num_threads)
                target_blocks = (target_blocks + xblocks - 1) // xblocks
                tmp_split_size = (
                    reduction_numel_hint + rvals_per_thread * target_blocks - 1
                ) // (rvals_per_thread * target_blocks)
                divisors = sympy.divisors(reduction_numel_hint)
                closest = min(divisors, key=lambda x: abs(x - tmp_split_size))
                if abs(tmp_split_size - closest) < 20:
                    split_size = max(closest, min_elements_per_thread)
                else:
                    split_size = tmp_split_size
            else:
                divisors = sympy.divisors(reduction_numel_hint)
                closest = min(divisors, key=lambda x: abs(x - max_elements_per_thread))
                if abs(closest - max_elements_per_thread) < 50:
                    # prefer even splits
                    split_size = closest
                else:
                    split_size = max_elements_per_thread

            return (reduction_numel_hint + rvals_per_thread * split_size - 1) // (
                rvals_per_thread * split_size
            )

        reduction_numel_hint = V.graph.sizevars.size_hint(reduction_numel)
        numel_hint = V.graph.sizevars.size_hint(sympy_product(ranges))
        # easy cases
        if numel_hint == 1:
            return ReductionHint.INNER, inner_reduction_splits(
                reduction_numel_hint, numel_hint
            )
        if (
            reduction_numel_hint <= min_elements_per_thread
            or numel_hint >= num_sm * 2 * 32
        ):
            return ReductionHint.DEFAULT, 1

        r = Reduction(
            device,
            dst_dtype,
            inner_fn,
            ranges,
            reduction_ranges,
            reduction_type,
            src_dtype,
            ReductionHint.DEFAULT,
        )
        read_writes = ComputedBuffer(
            name=None,
            layout=FlexibleLayout(
                device=r.get_device(),
                dtype=r.get_dtype(),
                size=r.get_size(),
            ),
            data=r,
        ).get_read_writes()
        # try finding the full size producer
        # TODO this will fail for something like ((1, N) * (N, 1)).sum()
        # this would also possibly be wrong for producers with the different contiguity but we hope those cases are rare
        # TODO maybe go over all full size producers and pick the most common one?
        range_vars = [
            r
            for r in read_writes.range_vars
            if isinstance(r, sympy.Expr) and not isinstance(r, sympy.Number)
        ]
        index = None
        for md in read_writes.reads:
            if all([r in md.index.free_symbols for r in range_vars]):
                index = md.index
                break
        if not index:
            # TODO determine splits when all inputs are broadcasted
            return ReductionHint.DEFAULT, 1
        reduction_vars = [
            rv for rv in range_vars if read_writes.var_ranges[rv] in reduction_ranges
        ]
        strides = V.graph.sizevars.stride_hints(index, reduction_vars)
        outer = all([s > 1 for s in strides])
        if not outer:
            return ReductionHint.INNER, inner_reduction_splits(
                reduction_numel_hint, numel_hint
            )
        else:  # outer reduction
            return ReductionHint.OUTER, outer_reduction_splits(
                reduction_numel_hint, numel_hint
            )

    @staticmethod
    def _unroll_reduction_fn(inner_fn, reduction_ranges, reduction_type):
        """Convert inner_fn from a reduction to an pointwise"""
        reduction_ranges = [
            V.graph.sizevars.guard_static_shape(x) for x in reduction_ranges
        ]

        if reduction_type == "sum":

            def combine_fn(a, b):
                return ops.add(a, b)

        elif reduction_type == "min":

            def combine_fn(a, b):
                return ops.minimum(a, b)

        elif reduction_type == "max":

            def combine_fn(a, b):
                return ops.maximum(a, b)

        elif reduction_type == "any":

            def combine_fn(a, b):
                return ops.logical_or(a, b)

        elif reduction_type == "argmin":

            def combine_fn(a, b):
                return ops.minimum(a[0], b[0]), ops.where(
                    ops.lt(b[0], a[0]), b[1], a[1]
                )

        elif reduction_type == "argmax":

            def combine_fn(a, b):
                return ops.maximum(a[0], b[0]), ops.where(
                    ops.gt(b[0], a[0]), b[1], a[1]
                )

        else:
            raise NotImplementedError(f"unknown reduction_type={reduction_type}")

        def fn(index):
            return functools.reduce(
                combine_fn,
                (
                    value_fn(index, rindex)
                    for rindex in itertools.product(
                        *[range(x) for x in reduction_ranges]
                    )
                ),
            )

        if reduction_type in ("argmin", "argmax"):
            flatten_index = FixedLayout(
                None,
                None,
                reduction_ranges,
                FlexibleLayout.contiguous_strides(reduction_ranges),
            ).make_indexer()

            def value_fn(index, rindex):
                rindex = [sympy.expand(i) for i in rindex]
                return (
                    inner_fn(index, rindex),
                    ops.index_expr(flatten_index(rindex), torch.int64),
                )

            return lambda index: fn(index)[1]
        else:
            value_fn = inner_fn
            return fn

    @classmethod
    def create(
        cls,
        device: torch.device,
        dst_dtype: torch.dtype,
        src_dtype: torch.dtype,
        inner_fn: Callable,
        ranges: List[Expr],
        reduction_ranges: List[Expr],
        reduction_type: str,
        reduction_hint: ReductionHint = ReductionHint.DEFAULT,
    ):
        reduction_numel = V.graph.sizevars.simplify(sympy_product(reduction_ranges))
        if reduction_numel == 1:
            # this reduction is actually a pointwise op
            if reduction_type in ("argmin", "argmax"):

                def fn(index):
                    assert len(index) <= 1
                    return 0

            else:

                def fn(index):
                    reduction_index = [sympy.Integer(0) for _ in reduction_ranges]
                    return inner_fn(index, reduction_index)

            return Pointwise.create(device, dst_dtype, fn, ranges)

        if (
            isinstance(reduction_numel, sympy.Integer)
            and V.graph.sizevars.size_hint(reduction_numel)
            < config.unroll_reductions_threshold
            and sympy_product(ranges) != 1
        ):
            return Pointwise.create(
                device,
                dst_dtype,
                cls._unroll_reduction_fn(inner_fn, reduction_ranges, reduction_type),
                ranges,
            )

        if is_triton(device) and reduction_type not in {"argmax", "argmin"}:
            # triton doesn't support reduce to single element well, so break it up
            hint, split = cls.num_splits(
                device,
                dst_dtype,
                src_dtype,
                inner_fn,
                ranges,
                reduction_ranges,
                reduction_type,
                reduction_numel,
            )
            # intermediate reduction in split can contain complex indexing,
            # and num_splits will fail to correctly set the hint
            # reuse the passed hint if available
            if reduction_hint == ReductionHint.DEFAULT:
                reduction_hint = hint
            if split > 1:
                # triton doesn't support reduce to single element well, so break it up
                return cls.create_multilayer(
                    device,
                    dst_dtype,
                    src_dtype,
                    inner_fn,
                    ranges,
                    reduction_ranges,
                    reduction_type,
                    split,
                    reduction_hint,
                )

        return TensorBox.create(
            Reduction(
                device,
                dst_dtype,
                inner_fn,
                ranges,
                reduction_ranges,
                reduction_type,
                src_dtype,
                reduction_hint,
            )
        )

    @staticmethod
    def default_value(reduction_type, dtype):
        if reduction_type in {"max", "argmax"}:
            if is_float_dtype(dtype):
                return float("-inf")
            elif is_boolean_dtype(dtype):
                return 0
            else:
                return torch.iinfo(dtype).min
        if reduction_type in {"min", "argmin"}:
            if is_float_dtype(dtype):
                return float("inf")
            elif is_boolean_dtype(dtype):
                return 1
            else:
                return torch.iinfo(dtype).max

        return {
            "sum": 0,
            "any": 0,
        }[reduction_type]

    @classmethod
    def create_multilayer(
        cls,
        device: torch.device,
        dst_dtype: torch.dtype,
        src_dtype: torch.dtype,
        inner_fn: Callable,
        ranges: List[Expr],
        reduction_ranges: List[Expr],
        reduction_type: str,
        split: int,
        reduction_hint: ReductionHint,
    ):
        """
        Break a large reduction up into multiple smaller reductions
        recursively
        """
        reduction_numel = sympy_product(reduction_ranges)

        # TODO(jansel): convert this to dynamic shapes
        # TODO(jansel): realize the reduction so we can do dynamic indexing
        reduction_ranges = [
            sympy.Integer(V.graph.sizevars.guard_static_shape(s))
            for s in reduction_ranges
        ]
        reduction_numel = sympy.Integer(
            V.graph.sizevars.guard_static_shape(reduction_numel)
        )

        if V.graph.sizevars.size_hint(reduction_numel) % split == 0:
            need_mask = False
        else:
            need_mask = True

        split = sympy.Integer(split)
        block_size = IndexingDiv(reduction_numel + (split - 1), split)

        reindex = View.dynamic_reshape_indexer(reduction_ranges, [reduction_numel])

        def wrapper_fn(index, reduction_index):
            (reduction_index,) = reduction_index
            *new_index, reduction_block = index
            indices = block_size * reduction_block + reduction_index

            def body():
                return inner_fn(new_index, reindex([indices]))

            if need_mask:
                mask = ops.lt(
                    ops.index_expr(indices, torch.int32),
                    ops.index_expr(reduction_numel, torch.int32),
                )
                return ops.masked(
                    mask, body, cls.default_value(reduction_type, dst_dtype)
                )
            else:
                return body()

        # triton will automatically compute reductions in fp32 if reducing over fp16/bf16
        # within the kernel. keep the intermediate in fp32 so as to keep the whole reduction
        # in fp32 and not reduce precision by breaking up the kernel into multiple layers
        intermediate_dtype = (
            dst_dtype
            if dst_dtype not in (torch.float16, torch.bfloat16)
            else torch.float
        )
        intermediate = Reduction.create(
            device,
            intermediate_dtype,
            src_dtype,
            wrapper_fn,
            [*ranges, split],
            [block_size],
            reduction_type,
            reduction_hint,
        )
        intermediate.realize()
        intermediate_loader = intermediate.make_loader()

        def intermediate_fn(index, reduction_index):
            return intermediate_loader([*index, *reduction_index])

        numel_hint = V.graph.sizevars.size_hint(sympy_product(ranges))
        if split <= 512 and numel_hint <= 512 and reduction_hint == ReductionHint.OUTER:
            reduction_hint = ReductionHint.OUTER_TINY
        return TensorBox.create(
            Reduction(
                device,
                dst_dtype,
                intermediate_fn,
                ranges,
                [split],
                reduction_type,
                src_dtype,
                reduction_hint,
            )
        )


def is_storage_and_layout(x):
    try:
        as_storage_and_layout(x, freeze=False)
        return True
    except NotImplementedError:
        return False


def is_contiguous_storage_and_layout(x):
    try:
        buffer, layout = as_storage_and_layout(x, freeze=False)
        return layout.is_contiguous()
    except NotImplementedError:
        return False


def as_storage_and_layout(x, freeze=True, want_contiguous=False, stride_order=None):
    """Try to simplify x into a StorageBox and a Layout"""
    if isinstance(x, TensorBox):
        return as_storage_and_layout(
            x.data,
            freeze=freeze,
            want_contiguous=want_contiguous,
            stride_order=stride_order,
        )
    if isinstance(x, StorageBox) and isinstance(x.data, Buffer):
        if freeze:
            if want_contiguous:
                x.data.freeze_layout()
            elif stride_order is not None:
                x.data.freeze_layout_with_stride_order(stride_order)
            else:
                x.data.decide_layout()
        return x, x.data.layout
    if isinstance(x, ReinterpretView):
        buffer, _ = as_storage_and_layout(
            x.data,
            freeze=freeze,
            want_contiguous=want_contiguous,
            stride_order=stride_order,
        )
        return buffer, x.layout
    raise NotImplementedError


as_contiguous_storage_and_layout = functools.partial(
    as_storage_and_layout, want_contiguous=True
)


def is_stride_order_storage_and_layout(x, stride_order):
    try:
        buffer, layout = as_storage_and_layout(x, freeze=False)
        return layout.is_stride_ordered(stride_order)
    except NotImplementedError:
        return False


@dataclasses.dataclass
class BaseView(IRNode):
    data: IRNode

    def get_dtype(self):
        return self.data.get_dtype()

    def get_device(self):
        return self.data.get_device()

    def get_name(self):
        return self.data.get_name()

    def mark_reuse(self, users):
        return self.data.mark_reuse(users)

    def has_exceeded_max_reads(self):
        return self.data.has_exceeded_max_reads()

    def realize(self):
        return self.data.realize()

    def realize_hint(self):
        return self.data.realize_hint()

    def get_storage_numel(self):
        return self.data.get_storage_numel()

    def is_extern(self):
        return self.data.is_extern()

    @cache_on_self
    def get_reads(self):
        with patch.object(FlexibleLayout, "allow_indexing", True):
            return extract_read_writes(
                self.make_loader(),
                self.get_size(),
            ).reads

    def unwrap_view(self):
        x = self
        while isinstance(x, BaseView):
            x = x.data
        return x

    def constant_to_device(self, device):
        """Move this to a given device. Requires that all reads are to constants."""
        loader = self.make_loader()
        loader = patch.object(ConstantBuffer, "override_device", device)(loader)
        return Pointwise(device, self.get_dtype(), loader, self.get_size())


@dataclasses.dataclass
class ExpandView(BaseView):
    size: List[Expr]

    @staticmethod
    def _normalize_size(x, new_size):
        """Replace `-1` with correct sizes"""
        new_size = list(map(sympy.expand, new_size))
        old_size = x.get_size()
        old_size = [None] * (len(new_size) - len(old_size)) + list(old_size)
        assert len(new_size) == len(old_size)
        for i in range(len(new_size)):
            if new_size[i] == -1:
                assert old_size[i] is not None
                new_size[i] = old_size[i]
        return new_size

    @classmethod
    def create(cls, x, new_size):
        new_size = cls._normalize_size(x, new_size)

        if is_storage_and_layout(x):
            storage, old_layout = as_storage_and_layout(x)
            skip = len(new_size) - len(old_layout.size)
            assert skip >= 0
            new_stride = [sympy.Integer(0)] * skip
            for stride, size in zip(old_layout.stride, old_layout.size):
                new_stride.append(stride if size != 1 else sympy.Integer(0))
            new_layout = FixedLayout(
                old_layout.device,
                old_layout.dtype,
                list(new_size),
                new_stride,
                old_layout.offset,
            )
            return ReinterpretView(storage, new_layout)

        return ExpandView(x, new_size)

    def get_size(self):
        return self.size

    def make_loader(self):
        target = self.get_size()
        actual = self.data.get_size()
        skip = len(target) - len(actual)
        inner = self.data.make_loader()

        def load(index):
            index = list(index[skip:])
            assert len(index) == len(actual)
            for i in range(len(actual)):
                if actual[i] == 1:
                    # zero out broadcast dimension
                    index[i] = sympy.Integer(0)
            return inner(index)

        return load


@dataclasses.dataclass
class PermuteView(BaseView):
    dims: List[Expr]

    @classmethod
    def create(cls, x, dims):
        assert set(cls._map_neg_dims(dims)) == set(range(len(dims)))

        if is_storage_and_layout(x):
            storage, old_layout = as_storage_and_layout(x)
            new_layout = FixedLayout(
                old_layout.device,
                old_layout.dtype,
                [old_layout.size[i] for i in dims],
                [old_layout.stride[i] for i in dims],
                old_layout.offset,
            )
            return ReinterpretView(storage, new_layout)

        return PermuteView(x, dims)

    @classmethod
    def _map_neg_dims(cls, dims):
        return [dim if dim >= 0 else len(dims) + dim for dim in dims]

    def get_size(self):
        assert set(self._map_neg_dims(self.dims)) == set(range(len(self.dims)))
        size = self.data.get_size()
        return [size[i] for i in self.dims]

    def make_loader(self):
        inner = self.data.make_loader()
        inv = {j: i for i, j in enumerate(self.dims)}
        inv = [inv[i] for i in range(len(self.dims))]
        assert set(inv) == set(range(len(self.dims)))

        def load(index):
            index = [index[i] for i in inv]
            return inner(index)

        return load


class SqueezeView(BaseView):
    @classmethod
    def create(cls, x, *, dim=None):

        if is_storage_and_layout(x):
            storage, old_layout = as_storage_and_layout(x)
            new_size = []
            new_stride = []
            if dim is not None:
                assert isinstance(dim, int), "expected integer dim argument"
                assert 0 <= dim and dim < len(old_layout.size)

            for i, (size, stride) in enumerate(zip(old_layout.size, old_layout.stride)):
                if dim is None:
                    if size != 1:
                        new_size.append(size)
                        new_stride.append(stride)
                else:
                    if i != dim:
                        new_size.append(size)
                        new_stride.append(stride)
                    else:
                        assert size == 1, "expected squeezed size to be 1"

            new_layout = FixedLayout(
                old_layout.device,
                old_layout.dtype,
                new_size,
                new_stride,
                old_layout.offset,
            )
            return ReinterpretView(storage, new_layout)

        if dim is None:
            # redirect to a generic view
            return View.create(x, [s for s in x.get_size() if s != 1])
        else:
            assert x.get_size()[dim] == 1
            return View.create(x, [s for i, s in enumerate(x.get_size()) if i != dim])

    @staticmethod
    def squeezer(size: Tuple[sympy.Expr, ...]):
        new_size = [s for s in size if s != 1]
        not_one = [i for i, s in enumerate(size) if s != 1]
        length = len(size)

        def reindex(index: List[sympy.Expr]) -> List[sympy.Expr]:
            assert len(index) == len(not_one), f"{index} {not_one}"
            new_index = [sympy.Integer(0)] * length
            for idx, s in zip(not_one, index):
                new_index[idx] = s
            return tuple(new_index)

        return new_size, reindex

    def __init__(self, data):
        raise AssertionError("use SqueezeView.create()")


@dataclasses.dataclass
class View(BaseView):
    size: List[Expr]
    reindex: Callable

    def make_indexer(self):
        base_indexer = self.data.make_indexer()

        def indexer(idx):
            return base_indexer(self.reindex(idx))

        return indexer

    @staticmethod
    def handle_negative_index(idx, size):
        idx = sympy.expand(idx)
        size = sympy.expand(size)
        sizevars = V.graph.sizevars
        if sizevars.size_hint(idx) < 0:
            sizevars.guard_lt(idx, 0)
            idx = idx + size
        return idx

    def reindex_str(self):
        index_old = [sympy_symbol(f"i{n}") for n in range(len(self.size))]
        index_new = list(self.reindex(index_old))
        return f"lambda {', '.join(map(str, index_old))}: {index_new}"

    def __str__(self):
        return self.str_helper(
            [self.data, f"size={self.size}", f"reindex={self.reindex_str()}"]
        )

    __repr__ = __str__

    @classmethod
    def create(cls, x, new_size):
        assert isinstance(new_size, (tuple, list))
        old_size, new_size = cls.resolve_negative_size(x.get_size(), new_size)

        if V.graph.sizevars.maybe_guard_list_equals(old_size, new_size):
            return x

        # TODO: a new class for FixedTransferLayout that output layout is constrained by input layout
        if is_contiguous_storage_and_layout(x) and not isinstance(
            x.data, ExternKernelAlloc
        ):
            storage, old_layout = as_contiguous_storage_and_layout(x)
            new_layout = FixedLayout(
                old_layout.device,
                old_layout.dtype,
                new_size,
                FlexibleLayout.contiguous_strides(new_size),
                old_layout.offset,
            )
            return ReinterpretView(storage, new_layout)

        reindex = cls.dynamic_reshape_indexer(old_size, new_size)
        return cls(x, tuple(new_size), reindex)

    @staticmethod
    def resolve_negative_size(old_size, new_size):
        new_size = [V.graph.sizevars.simplify(x) for x in new_size]
        old_size = [V.graph.sizevars.simplify(x) for x in old_size]

        new_size = list(new_size)
        for i in range(len(new_size)):
            if new_size[i] == -1:
                new_size[i] = sympy.Integer(1)
                new_size[i] = CleanDiv(sympy_product(old_size), sympy_product(new_size))
                break

        V.graph.sizevars.guard_equals(sympy_product(old_size), sympy_product(new_size))
        return old_size, new_size

    @classmethod
    def dynamic_reshape_indexer(cls, old_size, new_size):
        try:
            reindex = cls._dynamic_reshape_indexer(old_size, new_size)
        except (AssertionError, IndexError):
            # optimistic algorithm failed, lets do a fallback
            flat = [sympy_product(old_size)]
            reindex1 = cls._dynamic_reshape_indexer(old_size, flat)
            reindex2 = cls._dynamic_reshape_indexer(flat, new_size)
            reindex = fuse_reindexing(reindex1, reindex2)
        return reindex

    @staticmethod
    def _dynamic_reshape_indexer(old_size, new_size):
        """
        Perform a reshape entirely by modifying indexing math
        """
        size_hint = V.graph.sizevars.size_hint
        vars = [sympy_symbol(f"view{i}") for i in range(len(new_size))]

        stack_new = list(zip(vars, new_size))
        stack_old = list(old_size)

        view_expr = []
        while stack_new and stack_old:
            size_old = stack_old.pop()
            var, size_new = stack_new.pop()
            if size_old == 1:
                view_expr.append(sympy.Integer(0))
                stack_new.append((var, size_new))  # re-add
            elif size_new == 1:
                stack_old.append(size_old)  # re-add
            elif size_hint(size_new) == size_hint(size_old):
                view_expr.append(var)
                V.graph.sizevars.guard_equals(size_new, size_old)
            elif size_hint(size_new) < size_hint(size_old):
                while size_hint(size_new) < size_hint(size_old):
                    var2, size_new2 = stack_new.pop()
                    var = var2 * size_new + var
                    size_new = size_new * size_new2
                view_expr.append(var)
                V.graph.sizevars.guard_equals(size_new, size_old)
            elif size_hint(size_new) > size_hint(size_old):
                divisor = sympy.Integer(1)
                modulus = size_old
                view_expr.append(ModularIndexing(var, divisor, modulus))
                divisor = divisor * modulus
                while size_hint(size_new) > size_hint(size_old):
                    modulus = stack_old.pop()
                    view_expr.append(ModularIndexing(var, divisor, modulus))
                    divisor = divisor * modulus
                    size_old = size_old * modulus
                V.graph.sizevars.guard_equals(size_new, size_old)
            else:
                raise AssertionError()

        while stack_old:
            size_old = stack_old.pop()
            assert size_old == 1
            view_expr.append(sympy.Integer(0))

        while stack_new:
            var, size_new = stack_new.pop()
            assert size_new == 1

        view_expr = list(reversed(view_expr))
        assert len(view_expr) == len(old_size)

        def reindex(index):
            assert len(index) == len(vars), (len(index), len(vars))
            replacements = dict(zip(vars, index))
            return tuple(sympy_subs(x, replacements) for x in view_expr)

        return reindex

    def get_size(self):
        return self.size

    def make_loader(self):
        def load(index):
            return inner(self.reindex(index))

        inner = self.data.make_loader()
        return load


@dataclasses.dataclass
class ReinterpretView(BaseView):
    """Pretend our storage has a different layout"""

    layout: "Layout"

    def __str__(self):
        return self.str_helper(
            [
                self.data,
                self.layout,
            ]
        )

    __repr__ = __str__

    def get_name(self):
        return self.data.get_name()

    def get_device(self):
        return self.layout.device

    def get_dtype(self):
        return self.layout.dtype

    def get_size(self):
        return self.layout.size

    def get_stride(self):
        return self.layout.stride

    def make_loader(self):
        def loader(index):
            indexer = self.layout.make_indexer()
            return ops.load(self.get_name(), indexer(index))

        return loader

    def make_indexer(self):
        return self.layout.make_indexer()

    def get_layout(self):
        return self.layout

    def freeze_layout(self):
        pass

    def codegen_reference(self):
        size = V.graph.sizevars.codegen_shape_tuple(self.layout.size)
        stride = V.graph.sizevars.codegen_shape_tuple(self.layout.stride)
        offset = V.graph.sizevars.codegen_sizevar(self.layout.offset)
        if offset != "0":
            return f"as_strided({self.get_name()}, {size}, {stride}, {offset})"
        return f"as_strided({self.get_name()}, {size}, {stride})"


class SliceView(View):
    @classmethod
    def create(cls, x, dim, start, end, step=1):
        step = sympy.expand(step)
        assert step > 0
        try:
            if start == 0 and end >= 2**63 and step == 1:
                return x
        except TypeError:
            pass

        sizevars = V.graph.sizevars
        new_size = list(x.get_size())

        start = cls.handle_negative_index(start, new_size[dim])
        end = cls.handle_negative_index(end, new_size[dim])

        end = sizevars.guard_min(end, new_size[dim])
        start = sizevars.guard_min(sizevars.guard_min(start, new_size[dim]), end)
        if start == 0 and sizevars.size_hint(end - new_size[dim]) == 0 and step == 1:
            sizevars.guard_equals(end, new_size[dim])
            return x

        new_size[dim] = IndexingDiv(end - start + (step - 1), step)

        if is_storage_and_layout(x):
            # Fast path
            storage, old_layout = as_storage_and_layout(x)
            new_stride = list(old_layout.stride)
            new_stride[dim] = new_stride[dim] * step
            new_layout = FixedLayout(
                old_layout.device,
                old_layout.dtype,
                new_size,
                new_stride,
                old_layout.offset + old_layout.stride[dim] * start,
            )
            return ReinterpretView(storage, new_layout)

        def reindex(index):
            assert len(index) == len(new_size), f"wrong ndim {index} {new_size}"
            index = list(index)
            index[dim] = index[dim] * step + start
            return index

        # redirect to a generic view
        return SliceView(x, size=new_size, reindex=reindex)


class BaseConstant(IRNode):
    def get_size(self):
        return ()

    def get_dtype(self):
        return self.dtype

    def get_device(self):
        return self.device

    def mark_reuse(self, users):
        pass

    def has_exceeded_max_reads(self):
        return False

    def get_reads(self):
        return ()

    def is_extern(self):
        return False


@dataclasses.dataclass
class Constant(BaseConstant):
    value: Any
    dtype: torch.dtype
    device: torch.device

    def make_loader(self):
        def loader(index):
            return ops.constant(self.value, self.dtype)

        return loader


@dataclasses.dataclass
class IndexingConstant(BaseConstant):
    index: Any
    dtype: torch.dtype
    device: torch.device

    def make_loader(self):
        def loader(index):
            return ops.index_expr(self.index, self.dtype)

        return loader


@dataclasses.dataclass
class Layout(IRNode):
    device: torch.device
    dtype: torch.dtype
    size: List[Expr]
    stride: List[Expr]
    offset: Expr = Integer(0)

    def __str__(self):
        offset = ""
        if self.offset != 0:
            offset = f", offset={self.offset}"
        return (
            f"{type(self).__name__}('{self.device.type}', {self.dtype}, "
            f"size={self.size}, stride={self.stride}{offset})"
        )

    __repr__ = __str__

    def is_contiguous(self):
        for left, right, size in zip(
            self.stride, FlexibleLayout.contiguous_strides(self.size), self.size
        ):
            if size != 1 and left != right:
                return False
        return True

    def is_transposed(self):
        for left, right, size in zip(
            self.stride,
            reversed(FlexibleLayout.contiguous_strides(self.size)),
            self.size,
        ):
            if size != 1 and left != right:
                return False
        return True

    def is_stride_ordered(self, order):
        assert len(self.stride) == len(order)
        # reorder the stride given order
        stride_ordered = [None] * len(order)
        for i in range(len(order)):
            stride_ordered[order[i]] = V.graph.sizevars.size_hint(self.stride[i])
        # check if it is in ascending order
        for i in range(len(order) - 1):
            if stride_ordered[i] > stride_ordered[i + 1]:
                return False
        return True

    def is_channels_last_stride_ordered(self):
        # create channels_last order(NCHW, NCDHW, the C is the first order).
        order = [0] + list(reversed(range(1, len(self.stride) - 1)))
        order = [len(order)] + order
        return self.is_stride_ordered(order)

    def as_fixed(self):
        return FixedLayout(
            self.device,
            self.dtype,
            self.size,
            self.stride,
            self.offset,
        )

    def make_indexer(self):
        assert (
            FlexibleLayout.allow_indexing
        ), f"convert {type(self).__name__} to FixedLayout first"
        return self.as_fixed().make_indexer()

    def __eq__(self, other) -> bool:
        return (
            self.device == other.device
            and self.dtype == other.dtype
            and self.size == other.size
            and self.stride == other.stride
            and self.offset == other.offset
        )


class FixedLayout(Layout):
    """A Tensor layout we cannot change"""

    def make_indexer(self):
        """A closure containing math to read a given element"""

        def indexer(index):
            assert len(index) == len(self.stride) == len(self.size)
            result = self.offset
            for idx, stride, sz in zip(index, self.stride, self.size):
                if sz != 1:
                    result = result + idx * stride
            return result

        return indexer


class FlexibleLayout(Layout):
    """A Tensor layout we are allowed to change"""

    allow_indexing = False

    @staticmethod
    def contiguous_strides(sizes):
        if len(sizes) == 0:
            return []
        reversed_strides = [sympy.Integer(1)]
        for size in reversed(sizes[1:]):
            reversed_strides.append(size * reversed_strides[-1])
        return list(reversed(reversed_strides))

    @staticmethod
    def fill_ordered(sizes, order):
        """
        Create a stride based on the order the dimensions should be filled in.

        In this format, channels last would be:
            [1, 3, 2, 0]
        """
        assert set(range(len(sizes))) == set(order)
        next_stride = sympy.Integer(1)
        strides = [None] * len(order)

        for i in order:
            strides[i] = next_stride
            next_stride = next_stride * sizes[i]
        return strides

    @staticmethod
    def stride_ordered(sizes, order):
        """
        Create a stride based on the sorted order of a permuted range.

        In this format, channels last would be:
            [3, 0, 2, 1]
        """
        assert set(range(len(sizes))) == set(order)
        fill_order = stride_order2fill_order(order)
        return FlexibleLayout.fill_ordered(sizes, fill_order)

    @staticmethod
    def same_ordered(sizes, stride):
        """
        Create a stride that has the same stride order as given stride

        For example, if given stride is [1000, 1, 100, 10],
        the fill order should be [1, 3, 2, 0]
        """
        assert len(sizes) == len(stride)
        stride = [V.graph.sizevars.size_hint(x) for x in stride]
        fill_order = sorted(range(len(stride)), key=stride.__getitem__)
        return FlexibleLayout.fill_ordered(sizes, fill_order)

    def as_stride_order(self, order):
        return FixedLayout(
            self.device,
            self.dtype,
            self.size,
            self.stride_ordered(self.size, order),
            self.offset,
        )

    def as_fill_order(self, order):
        return FixedLayout(
            self.device,
            self.dtype,
            self.size,
            self.fill_ordered(self.size, order),
            self.offset,
        )

    def as_same_order(self, stride):
        return FixedLayout(
            self.device,
            self.dtype,
            self.size,
            self.same_ordered(self.size, stride),
            self.offset,
        )

    def __init__(self, device, dtype, size, stride_order=None):
        super(FlexibleLayout, self).__init__(
            device, dtype, size, FlexibleLayout.contiguous_strides(size)
        )
        self.preferred_stride_order = stride_order


class AliasedLayout(Layout):
    """Shares the same storage as another tensor"""

    def __init__(self, view: "ReinterpretView"):
        layout = view.get_layout()
        super().__init__(
            layout.device,
            layout.dtype,
            layout.size,
            layout.stride,
        )
        self.view = view

    def make_indexer(self):
        return self.as_fixed().make_indexer()

    def maybe_guard_aligned(self):
        offset = self.view.get_layout().offset
        if offset == 0:
            return True
        from .compile_fx import ALIGNMENT

        return V.graph.sizevars.maybe_guard_multiple_of(offset, ALIGNMENT)


class MutationLayout(Layout):
    def __init__(self, target: IRNode):
        super().__init__(
            target.get_device(),
            target.get_dtype(),
            target.get_size(),
            None,  # type: ignore[arg-type]
        )
        self.target = target

    @classmethod
    def realize_into(cls, src, dst):
        dst.realize()
        V.graph.realize_users_of(dst.get_name())

        if isinstance(src, TensorBox):
            src = src.data

        if not isinstance(src, StorageBox) or src.is_user_of(dst.get_name()):
            need_copy = True
        else:
            src.realize()
            need_copy = not isinstance(src.data.layout, FlexibleLayout)

        if need_copy:
            src = Pointwise.create(
                device=src.get_device(),
                dtype=src.get_dtype(),
                inner_fn=src.make_loader(),
                ranges=[
                    V.graph.sizevars.guard_equals(a, b)
                    for a, b in zip(src.get_size(), dst.get_size())
                ],
            ).data
            src.realize()

        assert isinstance(src.data.layout, FlexibleLayout)
        src.data.layout = MutationLayout(dst)
        return src.data

    def as_fixed(self):
        return self

    def make_indexer(self):
        return self.target.make_indexer()


@dataclasses.dataclass
class Buffer(IRNode):
    name: str
    layout: Layout

    def make_indexer(self):
        return self.layout.make_indexer()

    def get_name(self):
        assert self.name
        return self.name

    def get_device(self):
        return self.layout.device

    def get_dtype(self):
        return getattr(self.layout, "dtype", None)

    def get_size(self):
        return self.layout.size

    def get_stride(self):
        return self.layout.stride

    def get_layout(self):
        return self.layout

    def get_storage_numel(self):
        return self.get_numel()

    def is_extern(self):
        return False

    def freeze_layout(self):
        if not isinstance(self.layout, MultiOutputLayout):
            self.layout = self.layout.as_fixed()

    def freeze_layout_with_stride_order(self, order):
        assert isinstance(self.layout, FlexibleLayout)
        self.layout = self.layout.as_stride_order(order)

    def freeze_layout_with_fill_order(self, order):
        assert isinstance(self.layout, FlexibleLayout)
        self.layout = self.layout.as_fill_order(order)

    def freeze_layout_with_same_order(self, stride):
        assert isinstance(self.layout, FlexibleLayout)
        self.layout = self.layout.as_same_order(stride)

    def make_loader(self):
        def loader(index):
            indexer = self.layout.make_indexer()
            return ops.load(self.name, indexer(index))

        return loader

    def is_no_op(self):
        return False

    def codegen_reference(self):
        return self.get_name()

    def decide_layout(self):
        pass

    def get_alias_names(self):
        if isinstance(self.layout, AliasedLayout):
            return [self.layout.view.get_name()]
        return ()

    def get_mutation_names(self):
        if isinstance(self.layout, MutationLayout):
            return [self.layout.target.get_name()]
        return ()

    @cache_on_self
    def get_read_writes(self):
        with patch.object(FlexibleLayout, "allow_indexing", True):
            return extract_read_writes(
                self.make_loader(),
                self.get_size(),
            )

    def get_reads(self):
        return self.get_read_writes().reads

    def realize(self):
        pass


class InputBuffer(Buffer):
    pass


class ConstantBuffer(InputBuffer):
    override_device = None

    def make_loader(self):
        def loader(index):
            indexer = self.layout.make_indexer()
            return ops.load(
                V.graph.constant_name(self.name, self.override_device), indexer(index)
            )

        return loader

    def constant_to_device(self, device):
        return ConstantBuffer(V.graph.constant_name(self.name, device), self.layout)


class RandSeedBuffer(ConstantBuffer):
    def codegen_reference(self):
        # Clone makes sure if we pass this from forwards to backwards
        # the value does not get clobbered by the time backwards is run.
        return self.get_name() + ".clone()"


class NoneAsConstantBuffer(IRNode):
    def codegen_reference(self):
        return "None"


class ShapeAsConstantBuffer(IRNode):
    def __init__(self, shape):
        super().__init__()
        self.shape = shape

    def codegen_reference(self):
        return str(self.shape)


@dataclasses.dataclass
class ComputedBuffer(Buffer):
    data: Loops

    @cache_on_self
    def get_read_writes(self):
        with patch.object(FlexibleLayout, "allow_indexing", True):
            if self.data.get_reduction_type():
                return extract_read_writes(
                    self.get_store_function(),
                    self.data.get_size(),
                    self.data.get_reduction_size(),
                )
            else:
                return extract_read_writes(
                    self.get_store_function(),
                    self.data.get_size(),
                )

    def get_store_function(self):
        indexer = self.layout.as_fixed().make_indexer()
        if self.data.get_reduction_type():
            return partial(self.data.store_reduction, self.name, indexer)
        else:
            return partial(self.data.store_output, self.name, indexer)

    def decide_layout(self):
        """
        If our layout is still flexible, try to set it based on stride orders of reads.

        TODO(jansel): A better algorithm here would look at downstream consumers of this
                      value and try to do global graph-level layout optimization.
                      This is also something just begging to be autotuned.
        """
        if isinstance(self.layout, FlexibleLayout):
            _, (index_vars, reduction_vars), _ = dependencies.index_vars_squeeze(
                self.data.get_size(), self.data.get_reduction_size()
            )
            reads = self.get_read_writes().reads
            reads_bufs = [
                V.graph.name_to_buffer[r.name]
                if r.name in V.graph.name_to_buffer.keys()
                else None
                for r in reads
            ]
            priority_idx = []
            for i, reads_buf in enumerate(reads_bufs):
                if (
                    isinstance(reads_buf, Convolution)
                    and reads_buf.kernel != "aten.convolution"
                ):
                    # prioritize Conv layout order
                    priority_idx.append(i)
            # only consider reads to buffer of same size
            reads = [
                sympy_subs(
                    r.index, {v: sympy.Integer(0) for v in reduction_vars if v != 0}
                )
                for r in reads
            ]

            if reads:
                stride_lengths = numpy.array(
                    [V.graph.sizevars.stride_hints(expr, index_vars) for expr in reads],
                    dtype=numpy.int64,
                )
                from .scheduler import pick_loop_order

                self.freeze_layout_with_fill_order(
                    pick_loop_order(stride_lengths, self.get_size(), priority_idx)
                )

        if isinstance(self.layout, FlexibleLayout):
            self.freeze_layout()

    def simplify_and_reorder(self):
        """
        This is a main place where we do loop transformations in a
        backend-agnostic way.

        Here we:
            1) Remove any 1 dimensions
            2) Fuse contiguous dimensions together
            3) Reorder dimensions based on stride orders
        """
        _, args, var_ranges = dependencies.index_vars_squeeze(
            self.data.get_size(), self.data.get_reduction_size(), prefix="q"
        )
        with patch.object(ConstantBuffer, "override_device", self.get_device()):
            body = LoopBody(
                self.get_store_function(),
                (args if self.get_reduction_type() else args[:1]),
                var_ranges,
            )
        index_formulas = [*body.indexing_exprs.values()]
        reads_bufs = [
            V.graph.name_to_buffer[reads_name]
            if reads_name in V.graph.name_to_buffer.keys()
            else None
            for reads_name in body.reads_name2expr.keys()
        ]
        priority_idx = []
        if config.triton.convolution == "aten":
            memory_addrs = [
                *body.reads_name2expr.values(),
                *body.writes_name2expr.values(),
            ]
        else:
            # prioritize reads layout/loop_ordering over writes
            if len(body.reads_name2expr.values()) > 0:
                memory_addrs = [*body.reads_name2expr.values()]
            else:
                memory_addrs = [*body.writes_name2expr.values()]
            for i, reads_buf in enumerate(reads_bufs):
                if isinstance(reads_buf, Convolution):
                    priority_idx.append(i)
        index_vars = []
        reduce_vars = []
        index_size = []
        reduce_size = []
        for v, s in var_ranges.items():
            if v in args[0]:
                assert not reduce_vars
                index_vars.append(v)
                index_size.append(s)
            else:
                assert v in args[1]
                reduce_vars.append(v)
                reduce_size.append(s)

        # the reordering_reindex in reads' simplify_reorder_and_tile
        reordering_reindex = [same_reorder(range(len(index_vars)))] * len(memory_addrs)
        for i, reads_buf in enumerate(reads_bufs):
            if isinstance(reads_buf, ComputedBuffer) and hasattr(
                reads_buf, "iter_reordering_reindex"
            ):
                reordering_reindex[i] = reads_buf.iter_reordering_reindex

        def simplify_and_reorder(x_vars, sizes, reordering_reindex=None):
            sizes, reindex0, reindex1 = self._apply_loop_reordering(
                x_vars, sizes, memory_addrs, reordering_reindex, priority_idx
            )
            # for NHWC: reindex0([0,1,2,3]) = [0,2,3,1], reindex1([0,1,2,3]) = [0,3,2,1]
            x_vars = reindex0(x_vars)
            sizes, reindex2, prune = V.graph.sizevars._simplify_loops(
                x_vars,
                sizes,
                index_prevent_reordering(index_formulas, x_vars, sizes),
            )
            x_vars = prune(x_vars)
            # sizes, reindex1, prune = _simplify_loops(x_vars, sizes, index_formulas)
            # x_vars = prune(x_vars)
            # sizes, reindex2 = self._apply_loop_reordering(x_vars, sizes, memory_addrs)
            reindex = fuse_reindexing(reindex1, reindex2)
            return sizes, reindex, reindex1

        iter_ranges, iter_reindex, iter_reordering_reindex = simplify_and_reorder(
            index_vars, index_size, reordering_reindex
        )
        reduce_ranges, reduce_reindex, _ = simplify_and_reorder(
            reduce_vars, reduce_size
        )

        # remember the reordering order
        self.iter_reordering_reindex = iter_reordering_reindex
        # retrace the loop body with simplification and reordering applied
        (iter_vars, reduce_vars), var_ranges = dependencies.index_vars_no_squeeze(
            iter_ranges, reduce_ranges, prefix="z"
        )
        body = LoopBody(
            body, [iter_reindex(iter_vars), reduce_reindex(reduce_vars)], var_ranges
        )
        return (iter_ranges, reduce_ranges), body

    @staticmethod
    def _apply_loop_reordering(
        index_vars, sizes, memory_addrs, reordering_reindex=None, priority_idx=None
    ):
        """
        Shuffle the order of loops around to hopefully improve performance.
        """
        from .scheduler import pick_loop_order

        if priority_idx is None:
            priority_idx = []

        try:
            strides = numpy.array(
                [
                    V.graph.sizevars.stride_hints(expr, index_vars)
                    for expr in memory_addrs
                ],
                dtype=numpy.int64,
            )
            assert strides.shape == (len(memory_addrs), len(index_vars))
            # consider both layout(strides) and reordering(reordering_reindex)
            if reordering_reindex is not None:
                for i in range(len(memory_addrs)):
                    try:
                        strides[i] = reordering_reindex[i](strides[i])
                    # if len(order) != len(strides), do not reorder
                    except AssertionError:
                        pass
            order = list(reversed(pick_loop_order(strides, sizes, priority_idx)))
        except Exception:
            if config.debug:
                log.warning(
                    f"Did not simplify complex index:\n{dict(zip(index_vars, sizes))}\n{memory_addrs}"
                )
            order = list(range(len(sizes)))
        sizes = [sizes[i] for i in order]
        return sizes, same_reorder(order), inverse_reorder(order)

    def get_reduction_size(self):
        return self.data.get_reduction_size()

    def get_reduction_type(self):
        return self.data.get_reduction_type()

    def is_no_op(self):
        return self.data.is_zero_elements()

    def should_allocate(self):
        return True

    def constant_to_device(self, device):
        """Move this to a given device. Requires that all reads are to constants."""
        return self.data.constant_to_device(device)


@dataclasses.dataclass
class InputsKernel(Buffer):
    inputs: List[Buffer]

    def get_read_writes(self):
        return dependencies.ReadWrites(
            {dependencies.StarDep(x.get_name()) for x in self.inputs},
            {dependencies.StarDep(self.get_name())},
            set(),
            [],
            None,
        )

    @staticmethod
    def unwrap_storage(inputs):
        inputs_new = []
        for x in inputs:
            if isinstance(x, TensorBox):
                x = x.data
            if isinstance(x, StorageBox):
                x = x.data
            if isinstance(x, BaseView) and not isinstance(x, ReinterpretView):
                x = ExternKernel.realize_input(x)
            assert isinstance(x, (Buffer, ReinterpretView)), x
            inputs_new.append(x)
        return inputs_new

    def is_extern(self):
        return True


class NopKernel(InputsKernel):
    def is_no_op(self):
        return True


class ConcatKernel(NopKernel):
    """
    There isn't actually a real kernel for concat, we just change the
    storage for the upstream data.
    """

    @classmethod
    def create(cls, inputs, dim):
        device = inputs[0].get_device()
        dtype = inputs[0].get_dtype()
        new_size = list(inputs[0].get_size())
        offsets_start = [0]
        offsets_end = [new_size[dim]]
        assert 0 <= dim < len(new_size)
        for i in range(1, len(inputs)):
            input_size = inputs[i].get_size()
            offsets_start.append(new_size[dim])
            assert len(input_size) == len(new_size)
            assert inputs[i].get_dtype() == dtype
            assert inputs[i].get_device() == device
            for j in range(len(new_size)):
                if j == dim:
                    new_size[j] = new_size[j] + input_size[j]
                else:
                    new_size[j] = V.graph.sizevars.guard_equals(
                        new_size[j], input_size[j]
                    )
            offsets_end.append(new_size[dim])

        kernel = ConcatKernel(
            name=None,
            layout=FixedLayout(
                device=device,
                dtype=dtype,
                size=new_size,
                stride=FlexibleLayout.contiguous_strides(new_size),
            ),
            inputs=[],
        )
        kernel = StorageBox(kernel)
        for i in range(len(inputs)):
            kernel.data.inputs.append(
                cls.realize_into(
                    inputs[i],
                    SliceView.create(kernel, dim, offsets_start[i], offsets_end[i]),
                )
            )
        kernel.data.name = V.graph.register_buffer(kernel.data)
        kernel.data.inputs = cls.unwrap_storage(kernel.data.inputs)

        return kernel

    @classmethod
    def realize_into(cls, src, dst):
        # Attempt to turn this into a ReinterpretView rather than assert.
        # This has concessions around layout, as as_storage_and_layout
        # can cause us to go from flexible to fixed layout.
        if not isinstance(dst, ReinterpretView):
            if is_storage_and_layout(dst):
                storage, layout = as_storage_and_layout(dst)
                dst = ReinterpretView(storage, layout)
        assert isinstance(dst, ReinterpretView), dst
        if isinstance(src, TensorBox):
            # unwrap a TensorBox
            return cls.realize_into(src.data, dst)
        if isinstance(src, StorageBox):
            src.realize()
            # ExternKernelAlloc has specific requirements for output layout, should create a copy
            if isinstance(src.data.layout, FlexibleLayout) and not isinstance(
                src.data, ExternKernelAlloc
            ):
                src.data.layout = AliasedLayout(dst)
                return src.data
        # introduce a copy
        pw = Pointwise.create(
            device=src.get_device(),
            dtype=src.get_dtype(),
            inner_fn=src.make_loader(),
            ranges=[
                V.graph.sizevars.guard_equals(a, b)
                for a, b in zip(src.get_size(), dst.get_size())
            ],
        )
        return cls.realize_into(pw, dst)

    def should_allocate(self):
        return True


@dataclasses.dataclass
class ExternKernel(InputsKernel):
    constant_args: Tuple[Any, ...] = ()
    kwargs: Dict[str, Any] = dataclasses.field(default_factory=dict)
    output_view: Optional[ReinterpretView] = None

    def decide_layout(self):
        if isinstance(self.layout, FlexibleLayout):
            self.apply_constraint()
            self.freeze_layout()

    def codegen(self, wrapper):
        raise NotImplementedError

    @staticmethod
    def copy_input(x):
        pw = Pointwise.create(
            device=x.get_device(),
            dtype=x.get_dtype(),
            inner_fn=x.make_loader(),
            ranges=x.get_size(),
        )
        pw.realize()
        return pw

    @classmethod
    def process_kernel(cls, kernel, *args, **kwargs):
        args_flat, args_spec = pytree.tree_flatten(args)

        is_arg_tensor = []
        tensor_args = []
        non_tensor_args = []
        for arg in args_flat:
            is_arg_tensor.append(isinstance(arg, IRNode))
            if is_arg_tensor[-1]:
                tensor_args.append(arg)
            else:
                non_tensor_args.append(arg)

        def unflatten_args(new_tensor_args, new_non_tensor_args):
            new_args = []
            it_tensors = iter(new_tensor_args)
            it_non_tensors = iter(new_non_tensor_args)
            for is_tensor in is_arg_tensor:
                if is_tensor:
                    new_args.append(next(it_tensors))
                else:
                    new_args.append(next(it_non_tensors))
            return pytree.tree_unflatten(new_args, args_spec)

        tensor_args = [
            cls.require_contiguous(cls.realize_input(x)) for x in tensor_args
        ]

        # We don't have generic shape formulas, so just burn in the
        # shapes and run an example input.
        # TODO(jansel): replace this with dynamic shape formulas
        example_args = []
        for x in tensor_args:
            size = [V.graph.sizevars.guard_static_shape(s) for s in x.get_size()]
            stride = [
                V.graph.sizevars.guard_static_shape(s) for s in x.get_layout().stride
            ]
            dtype = x.get_dtype()
            device = x.get_device()
            arg = torch.empty_strided(
                size=size, stride=stride, dtype=dtype, device=device
            ).zero_()
            example_args.append(arg)

        example_output = kernel(
            *unflatten_args(example_args, non_tensor_args), **kwargs
        )

        return example_output, tensor_args, non_tensor_args, unflatten_args

    @classmethod
    def convert_to_reinterpret_view(cls, x):
        """
        In order to pass this to an extern kernel we need a
        ReinterpretView not a View.  This allows us to avoid some
        uneeded copies.
        """
        assert isinstance(x, BaseView)
        if isinstance(x, ReinterpretView):
            return x

        x.unwrap_view().freeze_layout()
        rw = extract_read_writes(x.make_loader(), x.get_size(), normalize=False)
        assert len(rw.reads) == 1

        index = V.graph.sizevars.simplify_with_ranges(
            list(rw.reads)[0].index, rw.var_ranges
        )
        strides = V.graph.sizevars.stride_vars(index, rw.range_vars)
        offset = V.graph.sizevars.offset_var(index, rw.range_vars)
        expected = sympy_dot(rw.range_vars, strides) + offset

        if index != expected:
            log.debug(
                "convert_to_reinterpret_view failed: stride=%s offset=%s index=%s",
                strides,
                offset,
                index,
            )
            raise NotImplementedError()

        return ReinterpretView(
            data=x.data,
            layout=FixedLayout(
                device=x.get_device(),
                dtype=x.get_dtype(),
                size=x.get_size(),
                stride=strides,
                offset=offset,
            ),
        )

    @classmethod
    def realize_input(cls, x):
        if x is None:
            return NoneAsConstantBuffer()
        if isinstance(x, sympy.Expr):
            return ShapeAsConstantBuffer(x)
        if isinstance(x, Constant):
            return V.graph.add_tensor_constant(
                torch.tensor(x.value, dtype=x.get_dtype(), device=x.get_device())
            )
        if isinstance(x, ConstantBuffer):
            return x
        if isinstance(x, TensorBox):
            return cls.realize_input(x.data)
        if isinstance(x, ReinterpretView):
            return x
        if isinstance(x, BaseView):
            x.realize()
            if is_storage_and_layout(x.unwrap_view()) and not isinstance(
                x.unwrap_view().data, ExternKernelAlloc
            ):
                try:
                    return cls.convert_to_reinterpret_view(x)
                except NotImplementedError:
                    pass
        if isinstance(x, StorageBox):
            # TODO(jansel): impose layout preference on realized buffer
            x.realize()
            return x
        return cls.copy_input(x)

    @classmethod
    def require_stride1(cls, x):
        if len(x.get_stride()) == 0:
            return x
        for stride in x.get_stride():
            if stride == 1:
                return x
        return cls.copy_input(x)

    @classmethod
    def require_contiguous(cls, x):
        if is_contiguous_storage_and_layout(x):
            as_contiguous_storage_and_layout(x, freeze=True)
            return x
        x = cls.copy_input(x)
        assert is_contiguous_storage_and_layout(x)
        as_contiguous_storage_and_layout(x, freeze=True)
        return x

    @classmethod
    def require_stride_order(cls, x, order):
        # require x to have the layout as strided_ordered as order
        if isinstance(
            x.get_layout(), FlexibleLayout
        ) and is_stride_order_storage_and_layout(x, order):
            # fix flexiblelayout to be FixedLayout with stride_order
            as_storage_and_layout(
                x, freeze=True, want_contiguous=False, stride_order=order
            )
            return x
        elif isinstance(x.get_layout(), FixedLayout) and x.layout.is_stride_ordered(
            order
        ):
            return x
        x = cls.copy_input(x)
        as_storage_and_layout(x, freeze=True, want_contiguous=False, stride_order=order)
        assert is_stride_order_storage_and_layout(x, order)
        return x

    def apply_constraint(self):
        pass

    def codegen_args(self):
        args = [x.codegen_reference() for x in self.inputs]
        args.extend(map(repr, self.constant_args))
        return args

    def codegen_kwargs(self):
        kwargs = []
        if self.kwargs:
            kwargs = [f"{k}={repr(v)}" for k, v in self.kwargs.items()]
        return kwargs

    def codegen_size_asserts(self, wrapper):
        if config.size_asserts:
            size = V.graph.sizevars.codegen_shape_tuple(self.get_size())
            stride = V.graph.sizevars.codegen_shape_tuple(self.get_stride())
            wrapper.writeline(
                f"assert_size_stride({self.get_name()}, {size}, {stride})"
            )

    def get_group_stride(self):
        """
        get output sizes and strides, for template_codegen
        """
        _size = self.get_size()
        _stride = self.get_stride()
        # iter_ranges = _size of output tensor, reduce_range = [] because no reduction
        return [_size, []], _stride

    def canonicalize(self):
        """
        Manually get cononicalization of the output index
        """
        # manually generate index formula for conv
        sizevars = V.graph.sizevars
        sizes = self.get_size()
        strides = self.get_stride()
        strides = [sizevars.size_hint(x) for x in strides]
        index_vars = [sympy_symbol(f"d{i}") for i in range(len(sizes))]
        # reorder index vars according to stride
        index_order = sorted(range(len(strides)), key=strides.__getitem__, reverse=True)
        lookup = {pos: idx for idx, pos in enumerate(index_order)}
        order = [lookup[i] for i in range(len(lookup))]
        index_vars = [index_vars[i] for i in order]
        indexer = self.make_indexer()
        index = indexer(index_vars)

        new_sizes, reindex, prune = V.graph.sizevars._simplify_loops(
            index_vars, sizes, [index]
        )

        # assign new variables each dimension to deal with numbering mismatches
        # d0, d1, d2 could become d0, d2 -- which won't match d0, d1
        _, add_var = var_builder("c")
        replacement = dict(zip(index_vars, reindex([add_var(x) for x in new_sizes])))

        index = sympy_subs(sympy.expand(index), replacement)
        return index, tuple(new_sizes)

    def __str__(self):
        lines = [
            f"{field.name}={getattr(self, field.name)}"
            for field in dataclasses.fields(self)
        ]
        return self.str_helper(lines)


@dataclasses.dataclass
class ExternKernelOut(ExternKernel):
    output_view: Optional[ReinterpretView] = None

    def codegen(self, wrapper):
        args = self.codegen_args()

        kwargs = self.codegen_kwargs()
        if kwargs:
            args.extend(kwargs)

        if self.output_view:
            args.append(f"out={self.output_view.codegen_reference()}")
        else:
            args.append(f"out={self.codegen_reference()}")
        wrapper.writeline(f"{self.kernel}({', '.join(args)})")

    def __init__(self, layout, inputs, constant_args=(), kwargs=None, output_view=None):
        super().__init__(
            None, layout, self.unwrap_storage(inputs), constant_args, kwargs or {}
        )
        self.output_view = output_view
        self.name = V.graph.register_buffer(self)

    def should_allocate(self):
        return True


class ExternKernelAlloc(ExternKernel):
    def codegen(self, wrapper):
        wrapper.writeline(
            f"{self.get_name()} = {self.kernel}({', '.join(self.codegen_args())})"
        )
        if isinstance(self.layout, Layout):
            self.codegen_size_asserts(wrapper)

    def __init__(self, layout, inputs, constant_args=()):
        super().__init__(None, layout, self.unwrap_storage(inputs), constant_args)
        self.name = V.graph.register_buffer(self)

    def should_allocate(self):
        return False

    def apply_constraint(self):
        raise NotImplementedError


class InplaceBernoulliFallback(ExternKernel):
    """
    This needs to be a custom class to handle mutation properly
    """

    kernel = "aten.bernoulli_"

    def codegen(self, wrapper):
        (x,) = [t.codegen_reference() for t in self.inputs]
        wrapper.writeline(
            f"{self.kernel}({x}, {', '.join(map(repr, self.constant_args))})"
        )

    def should_allocate(self):
        return False

    def get_mutation_names(self):
        assert isinstance(self.layout, MutationLayout)
        return (self.layout.target.get_name(),)

    def __init__(self, x, *constant_args):
        super().__init__(
            None,
            MutationLayout(x),
            self.unwrap_storage([x]),
            constant_args,
        )
        self.name = V.graph.register_buffer(self)


class IndexPutFallback(ExternKernel):
    """
    This needs to be a custom class to handle mutation and indices properly
    """

    kernel = "aten.index_put_"

    def codegen(self, wrapper):
        (x, values, *valid_indices) = [t.codegen_reference() for t in self.inputs]
        indices = []
        iter_valid_indices = iter(valid_indices)
        for i, _ in enumerate(self.indices):
            if self.indices[i] is not None:
                indices.append(next(iter_valid_indices))
            else:
                indices.append("None")
        wrapper.writeline(
            f"{self.kernel}({x}, [{','.join(indices)}], {values}, {repr(self.constant_args[0])})"
        )

    def should_allocate(self):
        return False

    def __init__(self, x, indices, values, accumulate):
        self.indices = indices
        valid_indices = [i for i in indices if i is not None]
        tensors = [self.realize_input(x) for x in [x, values, *valid_indices]]
        super().__init__(
            None,
            MutationLayout(x),
            self.unwrap_storage(tensors),
            [accumulate],
        )
        self.name = V.graph.register_buffer(self)


class MatrixMultiply(ExternKernelOut):
    kernel = "aten.mm.out"

    def __init__(
        self, layout, inputs, constant_args=(), output_view=None, kernel="aten.mm.out"
    ):
        super().__init__(layout, inputs, constant_args, output_view)
        self.kernel = kernel

    @classmethod
    def create(cls, a, b):
        *m, k1 = a.get_size()
        k2, n = b.get_size()
        V.graph.sizevars.guard_equals(k1, k2)
        a = cls.realize_input(a)
        b = cls.realize_input(b)
        if len(m) != 1 and not a.get_layout().is_contiguous():
            a = cls.copy_input(a)
        else:
            a = cls.require_stride1(a)
        b = cls.require_stride1(b)

        # choose runtime kernel
        config_mm = config.triton.mm
        # default kernel is aten
        kernel = "aten.mm.out"
        if config_mm == "aten":
            kernel = "aten.mm.out"
        elif config_mm == "triton" and a.get_device().type == "cuda":
            kernel = "triton_ops.matmul_out"
        elif config_mm == "autotune":
            from .codegen.autotuner import tuned_mm

            kernel = tuned_mm(
                a.get_size(),
                b.get_size(),
                a.get_stride(),
                b.get_stride(),
                a.get_device(),
                a.get_dtype(),
            )

        return MatrixMultiply(
            layout=FlexibleLayout(
                device=a.get_device(),
                dtype=a.get_dtype(),
                size=list(m) + [n],
            ),
            inputs=[a, b],
            kernel=kernel,
        )

    def get_template_tiling(self):
        tile1, tile2 = self.get_size()
        return (
            tile1,
            tile2,
            sympy.Integer(1),
        )

    def map_args(self):
        # a, b
        in_args = [x.codegen_reference() for x in self.inputs]
        # const_args = self.constant_args
        inout_dict = OrderedDict(
            [
                ("A", f"{in_args[0]}"),
                ("B", f"{in_args[1]}"),
                ("C", f"{self.get_name()}"),
            ]
        )
        # batch==1 bmm->mm
        if len(self.get_stride()) == 3:
            assert self.get_size()[0] == 1
            stride_cm = self.get_stride()[1]
            stride_cn = self.get_stride()[2]
        else:
            stride_cm = self.get_stride()[0]
            stride_cn = self.get_stride()[1]
        args_dict = OrderedDict(
            [
                ("M", f"{self.inputs[0].get_size()[0]}"),
                ("N", f"{self.inputs[1].get_size()[1]}"),
                ("K", f"{self.inputs[0].get_size()[1]}"),
                ("stride_am", f"{self.inputs[0].get_stride()[0]}"),
                ("stride_ak", f"{self.inputs[0].get_stride()[1]}"),
                ("stride_bk", f"{self.inputs[1].get_stride()[0]}"),
                ("stride_bn", f"{self.inputs[1].get_stride()[1]}"),
                ("stride_cm", f"{stride_cm}"),
                ("stride_cn", f"{stride_cn}"),
            ]
        )
        # accumulator types
        ACC_TYPE = (
            "tl.float32"
            if self.inputs[0].get_dtype()
            in [torch.float16, torch.bfloat16, torch.float32]
            else "tl.int32"
        )
        # dict for tl.constexpr
        const_dict = OrderedDict(
            [
                ("GROUP_M", "8"),
                ("ACC_TYPE", ACC_TYPE),
                ("allow_tf32", f"{torch.backends.cuda.matmul.allow_tf32}"),
            ]
        )

        other_dict = OrderedDict()

        return inout_dict, args_dict, const_dict, other_dict


class MatrixMultiplyAdd(ExternKernelOut):
    def __init__(self, layout, inputs, constant_args=(), kwargs=None, output_view=None):
        super().__init__(layout, inputs, constant_args, kwargs or {}, output_view)
        self.kernel = "aten.addmm.out"

    @classmethod
    def create(cls, inp, a, b, beta, alpha):
        m, k1 = a.get_size()
        k2, n = b.get_size()
        V.graph.sizevars.guard_equals(k1, k2)
        inp = cls.realize_input(inp)
        a = cls.realize_input(a)
        b = cls.realize_input(b)
        a = cls.require_stride1(a)
        b = cls.require_stride1(b)
        return MatrixMultiplyAdd(
            layout=FlexibleLayout(
                device=a.get_device(),
                dtype=a.get_dtype(),
                size=[m] + [n],
            ),
            inputs=[inp, a, b],
            kwargs={"beta": beta, "alpha": alpha},
        )


class BatchMatrixMultiply(ExternKernelOut):
    kernel = "aten.bmm.out"

    def __init__(self, layout, inputs, constant_args=(), output_view=None):
        super().__init__(layout, inputs, constant_args, output_view)
        if (
            config.triton.use_bmm
            and len(inputs) > 0
            and inputs[0].get_device().type == "cuda"
        ):
            self.kernel = "triton_bmm_out"

    @classmethod
    def create(cls, a, b):
        b1, m, k1 = a.get_size()
        b2, k2, n = b.get_size()
        b3 = V.graph.sizevars.guard_equals(b1, b2)
        V.graph.sizevars.guard_equals(k1, k2)
        a = cls.require_stride1(cls.realize_input(a))
        b = cls.require_stride1(cls.realize_input(b))

        output_layout = FlexibleLayout(
            device=a.get_device(),
            dtype=a.get_dtype(),
            size=[b3, m, n],
        ).as_fixed()

        if b3 == 1:
            # convert to normal mm
            data = MatrixMultiply(
                layout=output_layout.as_fixed(),
                inputs=[SqueezeView.create(a, dim=0), SqueezeView.create(b, dim=0)],
            )
            data.output_view = ReinterpretView(
                data,
                FlexibleLayout(
                    device=a.get_device(),
                    dtype=a.get_dtype(),
                    size=[m, n],
                ).as_fixed(),
            )
        else:
            data = BatchMatrixMultiply(
                layout=output_layout,
                inputs=[a, b],
            )
        return data


class DeviceCopy(ExternKernelOut):
    @classmethod
    def create(cls, x, device):
        if not x.is_extern() and all(
            (r.name in V.graph.constants and hasattr(r, "index")) for r in x.get_reads()
        ):
            return x.constant_to_device(device)

        V.graph.device_types.add(device.type)
        V.graph.device_types.add(x.get_device().type)

        log.warning("DeviceCopy")
        return DeviceCopy(
            FlexibleLayout(
                device=device,
                dtype=x.get_dtype(),
                size=x.get_size(),
            ),
            [cls.realize_input(x)],
        )

    def codegen(self, wrapper):
        args = self.codegen_args()
        assert len(args) == 1
        if self.output_view:
            wrapper.writeline(
                f"{self.output_view.codegen_reference()}.copy_({args[0]})"
            )
        else:
            wrapper.writeline(f"{self.codegen_reference()}.copy_({args[0]})")


class DynamicScalar(IRNode):
    """
    The result of a call to aten._local_scalar_dense.

    This is not yet implemented.  The one model (so far) that calls this
    (fastNLP_Bert) does not actually use the result.  So we expect this
    node to get dead code eliminated.
    """

    def get_reads(self):
        return ()


class AdaptiveAvgPool2d(ExternKernelAlloc):
    kernel = "aten._adaptive_avg_pool2d"

    @classmethod
    def create(cls, x, target_size):
        # x = cls.require_stride1(cls.realize_input(x))
        x = cls.realize_input(x)
        output_size = [
            *x.get_size()[: -len(target_size)],
            *map(sympy.Integer, target_size),
        ]
        # contigouse stride order
        stride_order = list(reversed(range(len(output_size))))
        return cls(
            FlexibleLayout(
                x.get_device(),
                x.get_dtype(),
                output_size,
                # TODO(jansel): fix channels last case
                # FlexibleLayout.contiguous_strides(output_size),
                stride_order,
            ),
            (x,),
            (tuple(target_size),),
        )

    def apply_constraint(self):
        x = self.inputs[0]
        if isinstance(x.get_layout(), FixedLayout):
            # fix self's layout to be the same order as x
            self.freeze_layout_with_same_order(x.get_layout().stride)
        else:
            x = self.require_stride_order(x, self.layout.preferred_stride_order)
            self.inputs[0] = x
            self.freeze_layout_with_stride_order(self.layout.preferred_stride_order)


@dataclasses.dataclass
class FallbackKernel(ExternKernelAlloc):
    def __init__(
        self,
        layout,
        kernel,
        tensor_args,
        nontensor_args,
        unflatten_args,
        kwargs=None,
    ):
        super(FallbackKernel, self).__init__(
            layout,
            tuple(tensor_args),
            tuple(nontensor_args),
        )
        if getattr(torch.ops.aten, kernel.__name__, None) is kernel:
            self.kernel = f"aten.{kernel.__name__}"
        else:
            self.kernel = (
                f"{kernel.__module__.replace('._ops.', '.ops.')}.{kernel.__name__}"
            )
        self.unflatten_args = unflatten_args
        self.kwargs = {} if kwargs is None else kwargs
        if self.kernel not in ("aten.convolution_backward",):
            log.warning(f"Using FallbackKernel: {self.kernel}")

    def codegen_args(self):
        @dataclasses.dataclass
        class Shim:
            ref: Any

            def __repr__(self):
                return self.ref

        tensor_args = [Shim(x.codegen_reference()) for x in self.inputs]
        constant_args = [Shim(repr(x)) for x in self.constant_args]

        def gen_kwarg(k, v):
            return f"{k}={repr(v)}"

        kwargs = list(gen_kwarg(k, v) for k, v in self.kwargs.items())

        return list(map(repr, self.unflatten_args(tensor_args, constant_args))) + kwargs

    @classmethod
    def create(cls, kernel, *args, **kwargs):
        (
            example_output,
            tensor_args,
            non_tensor_args,
            unflatten_args,
        ) = cls.process_kernel(kernel, *args, **kwargs)

        if isinstance(example_output, (list, tuple)):
            packed = FallbackKernel(
                MultiOutputLayout(tensor_args[0].get_device()),
                kernel,
                tensor_args,
                non_tensor_args,
                unflatten_args,
            )
            return [
                (
                    MultiOutput(
                        FixedLayout(
                            example_output[i].device,
                            example_output[i].dtype,
                            [sympy.Integer(s) for s in example_output[i].size()],
                            [sympy.Integer(s) for s in example_output[i].stride()],
                        ),
                        packed,
                        i,
                    )
                    if example_output[i] is not None
                    else None
                )
                for i in range(len(example_output))
            ]
        else:
            return FallbackKernel(
                FixedLayout(
                    example_output.device,
                    example_output.dtype,
                    [sympy.Integer(s) for s in example_output.size()],
                    [sympy.Integer(s) for s in example_output.stride()],
                ),
                kernel,
                tensor_args,
                non_tensor_args,
                unflatten_args,
                kwargs,
            )

    def apply_constraint(self):
        return super().apply_constraint()


@dataclasses.dataclass
class MultiOutputLayout(IRNode):
    device: torch.device


class MultiOutput(ExternKernel):
    def codegen(self, wrapper):
        wrapper.writeline(
            f"{self.get_name()} = {self.inputs[0].get_name()}[{self.index}]"
        )
        self.codegen_size_asserts(wrapper)

    def __init__(self, layout, input, index):
        super().__init__(None, layout, [input], ())
        self.name = V.graph.register_buffer(self)
        self.index = index

    def should_allocate(self):
        return False


class Convolution(ExternKernelAlloc):
    kernel = "aten.convolution"

    def __init__(
        self,
        layout,
        inputs,
        constant_args=(),
        preferred_stride_order=None,
        kernel="aten.convolution",
    ):
        super().__init__(layout, inputs, constant_args)
        self.kernel = kernel
        self.preferred_stride_order = preferred_stride_order

    def codegen(self, wrapper):
        if self.kernel == "triton_ops.conv":
            wrapper.header.writeline(
                f"import {config.inductor_import}.triton_ops.conv as {self.kernel}"
            )
        wrapper.writeline(
            f"{self.get_name()} = {self.kernel}({', '.join(self.codegen_args())})"
        )
        if isinstance(self.layout, Layout):
            self.codegen_size_asserts(wrapper)

    @classmethod
    def create(
        cls,
        x: "TensorBox",
        weight: "TensorBox",
        bias: "TensorBox",
        stride_: List[int],
        padding_: List[int],
        dilation_: List[int],
        transposed: bool,
        output_padding_: List[int],
        groups: int,
    ):
        x = cls.require_stride1(cls.realize_input(x))
        weight = cls.require_stride1(cls.realize_input(weight))
        stride = tuple(stride_)
        padding = tuple(padding_)
        dilation = tuple(dilation_)
        assert isinstance(transposed, bool)
        output_padding = tuple(output_padding_)
        assert isinstance(groups, int)

        # TODO - enable FakeTensorMode for propagation more globally. incorrect stride metas for fallback
        # kernels will lead to runtime failures
        with FakeTensorMode():
            output, *_ = cls.process_kernel(
                torch.ops.aten.convolution,
                x,
                weight,
                bias,
                stride,
                padding,
                dilation,
                transposed,
                output_padding,
                groups,
            )

        output_size = output.shape

        weight_shape = [
            sympy.Integer(V.graph.sizevars.guard_static_shape(s))
            for s in weight.get_size()
        ]
        _, _, *kernel_size = weight.get_size()

        # choose runtime kernel
        config_conv = config.triton.convolution
        if (
            config_conv == "aten"
            or len(kernel_size) != 2  # triton conv only supports conv2d
            or not is_triton(x.get_device())
            or transposed
            or groups != 1
            # or x.get_dtype() == torch.float16
            # or x.get_dtype() == torch.bfloat16
        ):
            kernel = "aten.convolution"
        elif config_conv == "triton":
            kernel = "triton_ops.conv"
        else:
            assert config_conv == "autotune"
            from .codegen.autotuner import tuned_conv

            kernel = tuned_conv(
                x.get_size(),
                weight.get_size(),
                x.get_stride(),
                weight.get_stride(),
                stride,
                padding,
                dilation,
                transposed,
                output_padding,
                groups,
                x.get_device(),
                x.get_dtype(),
            )

        # for conv2d or conv3d, prefer channels last format
        if kernel == "triton_ops.conv":
            output_layout_str = "torch.channels_last"
        elif config.tune_layout and len(x.get_size()) == 4:
            from .codegen.autotuner import tuned_conv_layout

            output_layout_str = tuned_conv_layout(
                kernel,
                x.get_size(),
                weight.get_size(),
                stride,
                padding,
                dilation,
                transposed,
                output_padding,
                groups,
                x.get_device(),
                x.get_dtype(),
            )

        else:
<<<<<<< HEAD
            output_layout_str = "torch.contiguous_format"
            # If x or weight have one channels_last(2d or 3d) format, it will call channels_last path,
            # which align with aten.convolutuion path(cpu only support 2d case now).
            # TODO: after cpu 3d convolution support channels_last path, the size check can be removed.

            # CUDA channels_last path depend on cudnn version, see
            # https://github.com/pytorch/pytorch/blob/master/aten/src/ATen/native/ConvUtils.h.
            valid_cudnn = False
            if (
                torch.backends.cudnn.is_available()
                and torch.backends.cudnn.version() >= 7603
            ):
                valid_cudnn = True

            valid_device = x.get_device().type == "cpu" or (
                x.get_device().type == "cuda" and valid_cudnn
            )
            if (
                valid_device
                and len(x.get_size()) == 4
                and (
                    x.get_layout().is_channels_last_stride_ordered()
                    or weight.get_layout().is_channels_last_stride_ordered()
                )
            ):
                output_layout_str = "torch.channels_last"
=======
            output_layout_str = (
                "torch.contiguous_format"
                if output.is_contiguous()
                else "torch.channels_last"
            )
>>>>>>> 75dbe379

        if output_layout_str == "torch.channels_last":
            stride_order = [0] + list(reversed(range(1, len(kernel_size) + 1)))
            if len(stride_order) < len(output_size):
                # add batch dim if it exists
                stride_order = [len(stride_order)] + stride_order
        else:
            stride_order = list(reversed(range(len(output_size))))

        output_layout = FlexibleLayout(
            x.get_device(),
            x.get_dtype(),
            output_size,
            stride_order,
        )

        if bias is not None:
            return Convolution(
                output_layout,
                (x, weight, bias),
                (stride, padding, dilation, transposed, output_padding, groups),
                stride_order,
                kernel,
            )
        else:
            return Convolution(
                output_layout,
                (x, weight),
                (bias, stride, padding, dilation, transposed, output_padding, groups),
                stride_order,
                kernel,
            )

    def apply_constraint(self):
        x = self.inputs[0]
        # FixedLayout of input
        x = self.require_stride_order(x, self.layout.preferred_stride_order)
        self.inputs[0] = x
        self.freeze_layout_with_stride_order(self.layout.preferred_stride_order)

    def map_args(self):
        # x, w, bias
        in_args = [x.codegen_reference() for x in self.inputs]
        # stride, padding, dilation, transposed, output_padding, groups
        const_args = self.constant_args
        if len(in_args) < 3:
            # otherwise, bias=None is the first constant_args
            const_args = const_args[1:]

        inout_dict = OrderedDict(
            [
                ("x", f"{in_args[0]}"),
                ("w", f"{in_args[1]}"),
                ("y", f"{self.get_name()}"),
            ]
        )
        args_dict = OrderedDict(
            [
                ("stride_xn", f"{self.inputs[0].get_stride()[0]}"),
                ("stride_xc", f"{self.inputs[0].get_stride()[1]}"),
                ("stride_xh", f"{self.inputs[0].get_stride()[2]}"),
                ("stride_xw", f"{self.inputs[0].get_stride()[3]}"),
                ("stride_wn", f"{self.inputs[1].get_stride()[0]}"),
                ("stride_wc", f"{self.inputs[1].get_stride()[1]}"),
                ("stride_wh", f"{self.inputs[1].get_stride()[2]}"),
                ("stride_ww", f"{self.inputs[1].get_stride()[3]}"),
                ("stride_yn", f"{self.get_stride()[0]}"),
                ("stride_yc", f"{self.get_stride()[1]}"),
                ("stride_yh", f"{self.get_stride()[2]}"),
                ("stride_yw", f"{self.get_stride()[3]}"),
                (
                    "stride_biasn",
                    f"{self.inputs[0].get_stride()[0]}"
                    if len(in_args) >= 3
                    else "None",
                ),
                # ("delta_x_ptr", "None"),
                ("BATCH", f"{self.inputs[0].get_size()[0]}"),
                ("IN_C", f"{self.inputs[0].get_size()[1]}"),
                ("IN_H", f"{self.inputs[0].get_size()[2]}"),
                ("IN_W", f"{self.inputs[0].get_size()[3]}"),
                ("KERNEL_N", f"{self.inputs[1].get_size()[0]}"),
                ("KERNEL_H", f"{self.inputs[1].get_size()[2]}"),
                ("KERNEL_W", f"{self.inputs[1].get_size()[3]}"),
                ("OUT_H", f"{self.get_size()[2]}"),
                ("OUT_W", f"{self.get_size()[3]}"),
                ("stride_h", f"{const_args[0][0]}"),
                ("stride_w", f"{const_args[0][1]}"),
                ("padding_h", f"{const_args[1][0]}"),
                ("padding_w", f"{const_args[1][1]}"),
                ("dilation_h", f"{const_args[2][0]}"),
                ("dilation_w", f"{const_args[2][1]}"),
                # ("transposed", f"{const_args[3]}"),
                ("output_padding_h", f"{const_args[4][0]}"),
                ("output_padding_w", f"{const_args[4][1]}"),
                ("groups", f"{const_args[5]}"),
            ]
        )

        # accumulator type
        ACC_TYPE = (
            "tl.float32"
            if self.inputs[0].get_dtype()
            in [torch.float16, torch.bfloat16, torch.float32]
            else "tl.int32"
        )
        CONV1X1_NHWC = (
            "True"
            if self.inputs[0].get_stride()[1] == 1
            and self.inputs[1].get_size()[2] == 1
            and self.inputs[1].get_size()[3] == 1
            else "False"
        )
        # dict for tl.constexpr
        const_dict = OrderedDict(
            [
                ("ACC_TYPE", ACC_TYPE),
                ("CONV1X1_NHWC", CONV1X1_NHWC),
            ]
        )

        # dict for non-kernel args (e.g. delta_x_ptr)
        other_dict = OrderedDict(
            [
                ("device", f'"{self.inputs[0].get_device()}"'),
            ]
        )

        return inout_dict, args_dict, const_dict, other_dict

    def get_template_tiling(self):
        n, c, h, w = self.get_size()
        return (
            n * h * w,
            c,
            sympy.Integer(1),
        )


@dataclasses.dataclass
class MutableBox(IRNode):
    """
    TensorBox / StorageBox allow in-place mutation of Tensors
    """

    data: IRNode

    def __getattr__(self, name):
        fn = getattr(self.data, name)
        if callable(fn):
            return fn
        raise AttributeError(f"{type(self.data).__name__}.{name} not callable")

    def __str__(self):
        if isinstance(self.data, MutableBox):
            line0 = f"{type(self).__name__}({type(self.data).__name__}("
            endl = "))"
            inner = self.data.data
        else:
            line0 = f"{type(self).__name__}("
            inner = self.data
            endl = ")"

        lines = [
            line0,
            indent(str(inner)),
            endl,
        ]
        return "\n".join(lines)

    __repr__ = __str__


class TensorBox(MutableBox):
    @staticmethod
    def create(data):
        return TensorBox(StorageBox(data))


class StorageBox(MutableBox):
    def is_input_buffer(self):
        if isinstance(self.data, (InputBuffer, ReinterpretView)):
            return self.data.get_name() in V.graph.graph_inputs
        return False

    def realize(self):
        if isinstance(
            self.data, (ComputedBuffer, InputsKernel, InputBuffer, ReinterpretView)
        ):
            return self.data.get_name()
        assert isinstance(self.data, (Pointwise, Reduction)), type(self.data)
        self.data = ComputedBuffer(
            name=None,
            layout=FlexibleLayout(
                device=self.data.get_device(),
                dtype=self.data.get_dtype(),
                size=self.data.get_size(),
            ),
            data=self.data,
        )
        self.data.name = V.graph.register_buffer(self.data)
        return self.data.name

    def realize_hint(self):
        """
        Called on buffers we expect to be forced to realize later.
        """
        if isinstance(self.data, (Pointwise, Reduction)) and self.num_reads() > 1:
            self.realize()

    def has_exceeded_max_reads(self):
        return isinstance(self.data, Pointwise) and (
            self.num_reads() > config.realize_acc_reads_threshold
            or len(self.inner_fn_str()) > config.realize_bytes_threshold
        )

    def mark_reuse(self, users):
        """
        A heuristic to decide if we should realize a tensor
        that is used multiple times.
        """

        def should_realize_on_cpu(loops: Union[Pointwise, Reduction]):
            """
            The heuristic for realizing reused result of heavy ops on cpu
            """
            heavy_ops = ["exp"]  # a list of heavy ops
            fn_str = loops.inner_fn_str()
            return any([fn_str.startswith(op + "(") for op in heavy_ops])

        if (
            users > 1
            and isinstance(self.data, (Pointwise, Reduction))
            and (
                self.num_reads() > config.realize_reads_threshold
                or len(self.inner_fn_str()) > config.realize_bytes_threshold
                or (is_cpu(self.data) and should_realize_on_cpu(self.data))
            )
        ):
            self.realize()

    @cache_on_self
    def num_reads(self):
        data = self.data
        if isinstance(data, (InputsKernel, InputBuffer, ReinterpretView)):
            return 1
        if isinstance(data, ComputedBuffer):
            read_writes = data.get_read_writes()
        else:
            assert isinstance(data, (Pointwise, Reduction)), type(data)
            read_writes = ComputedBuffer(
                name=None,
                layout=FlexibleLayout(
                    device=data.get_device(),
                    dtype=data.get_dtype(),
                    size=data.get_size(),
                ),
                data=data,
            ).get_read_writes()
        return len(read_writes.reads)


class LoopBody:
    """
    Captures the body of a Loops subclass into an FX graph.  Persists any
    indexing simplifications and makes it easier to analyze loop bodies.
    """

    def __init__(self, fn, args, var_ranges):
        super().__init__()
        self.var_ranges = var_ranges
        self.indexing_exprs = {}
        self.indexing_exprs_name = {}
        self.reads = []
        self.writes = []
        self.reads_name2expr = {}
        self.writes_name2expr = {}
        self.other = []
        self.submodules = {"get_index": self.get_index}
        self.subblocks = {}
        self.indirect_vars = []
        self.root_block = LoopBodyBlock(self, fn, args)
        self.indexing = None

    def debug_str(self):
        lines = [f"var_ranges = {dict(self.var_ranges)}"]
        lines.extend([f"{name} = {val}" for name, val in self.indexing_exprs.items()])
        lines.extend(
            [
                block.debug_str(name)
                for name, block in itertools.chain(
                    [("body", self.root_block)], self.subblocks.items()
                )
            ]
        )
        return "\n".join(lines)

    def add_index_expr(self, expr: sympy.Expr, category, buf_name):
        getattr(self, category).append(expr)
        if buf_name is not None:
            getattr(self, f"{category}_name2expr")[buf_name] = expr
        if expr not in self.indexing_exprs_name:
            name = f"index{len(self.indexing_exprs)}"
            self.indexing_exprs_name[expr] = name
            self.indexing_exprs[name] = expr
        return self.indexing_exprs_name[expr]

    def add_submodule(self, block, prefix):
        """Not actually for nn.Modules, but subblocks in generated code are mapped to FX call_module opcodes"""
        if prefix[-1].isnumeric() and prefix not in self.submodules:
            name = prefix
        else:
            name = f"{prefix}{len(self.submodules)}"
        self.submodules[name] = block
        return name

    def add_indirect(self):
        name = f"indirect{len(self.indirect_vars)}"
        var = sympy_symbol(name)
        self.indirect_vars.append([var])
        return var

    def replace_indirect(self, old, new):
        """Swap in a variable used in indirect indexing"""
        if str(old) == str(new):
            return
        self.indexing = {k: sympy_subs(v, {old: new}) for k, v in self.indexing.items()}

    def get_index(self, name):
        return self.indexing[name]

    def __call__(self, *indices):
        index = list(itertools.chain(*indices))
        assert len(index) == len(self.var_ranges), (index, self.var_ranges)
        assert all(v not in self.var_ranges for v in index)
        replacements = dict(zip(self.var_ranges.keys(), index))
        self.indexing = {
            name: sympy_subs(expr, replacements)
            for name, expr in self.indexing_exprs.items()
        }
        result = self.root_block()
        self.indexing = None
        return result


class LoopBodyBlock:
    """
    Captures the body of a Loops subclass into an FX graph.
    In normal cases there will be a 1:1 mapping between LoopBody and
    LoopBodyBlock, hower in the case of ops.masked() the masked out
    operations will manifest as an extra LoopBodyBlock.
    """

    def __init__(self, body: LoopBody, fn: Callable, args: List[Any]):
        self.body = body

        def add_index(expr, category, buf_name=None):
            return tracer.create_proxy(
                "call_module",
                "get_index",
                (self.body.add_index_expr(expr, category, buf_name),),
                {},
            )

        class CaptureIndexing(V.WrapperHandler):
            def load(self, name: str, index: sympy.Expr):
                index = add_index(index, "reads", name)
                return self._inner.load(name, index)

            def store(self, name, index, value, mode=None):
                index = add_index(index, "writes", name)
                return self._inner.store(name, index, value, mode)

            def reduction(self, name, dtype, src_dtype, reduction_type, index, value):
                index = add_index(index, "writes", name)
                return self._inner.reduction(
                    name, dtype, src_dtype, reduction_type, index, value
                )

            def index_expr(self, index, dtype):
                if isinstance(index, (int, sympy.Integer)):
                    return ops.constant(int(index), dtype)
                index = add_index(index, "other")
                return self._inner.index_expr(index, dtype)

            @staticmethod
            def masked(mask_proxy, masked_body: Callable, other_proxy):
                """
                Recursively capture the masked out body in another LoopBodyBlock
                """

                def shim(mask, other):
                    return V.ops.masked(mask, subblock, other)

                name = self.body.add_submodule(shim, "masked_subblock")
                subblock = LoopBodyBlock(self.body, masked_body, [])
                self.body.subblocks[name] = subblock
                return tracer.create_proxy(
                    "call_module", name, (mask_proxy, other_proxy), {}
                )

            @staticmethod
            def indirect_indexing(index_proxy):
                """
                Flow data from tensors into indexing formulas.
                Introduce a call_module to update the indexing.
                """

                def set_indirect(new_var):
                    self.body.replace_indirect(var, V.ops.indirect_indexing(new_var))

                var = self.body.add_indirect()
                tracer.create_proxy(
                    "call_module",
                    self.body.add_submodule(set_indirect, f"set_{var}"),
                    (index_proxy,),
                    {},
                )
                return var

        tracer = torch.fx.Tracer()
        tracer.graph = torch.fx.Graph(tracer_cls=tracer.__class__)
        proxy_ops = tracer.create_proxy("placeholder", "ops", (), {})
        from .sizevars import SimplifyIndexing

        with V.set_ops_handler(
            SimplifyIndexing(CaptureIndexing(proxy_ops), self.body.var_ranges)
        ):
            tracer.create_proxy("output", "output", (fn(*args),), {})
        self.graph = tracer.graph

    def __call__(self):
        graph = self.graph
        submodules = self.body.submodules

        class InterpreterShim(torch.fx.Interpreter):
            def __init__(self):
                """
                We don't call super() here to avoid constructing a
                GraphModule which is very expensive (it does codegen).
                """
                self.module = self
                self.graph = graph
                self.submodules = submodules
                self.garbage_collect_values = False
                self.env = {}
                self.fetch_attr = submodules.__getitem__

        return InterpreterShim().run(V.get_ops_handler())

    def debug_str(self, name="block"):
        code = torch.fx.GraphModule(self.body.submodules, self.graph).code
        return re.sub(
            # strip `; del var0` suffixes to make output prettier
            r";[^\n]*",
            "",
            code.strip().replace("def forward(", f"def {name}("),
        )<|MERGE_RESOLUTION|>--- conflicted
+++ resolved
@@ -689,7 +689,6 @@
             if reduction_type in ("argmin", "argmax"):
 
                 def fn(index):
-                    assert len(index) <= 1
                     return 0
 
             else:
@@ -3095,40 +3094,11 @@
             )
 
         else:
-<<<<<<< HEAD
-            output_layout_str = "torch.contiguous_format"
-            # If x or weight have one channels_last(2d or 3d) format, it will call channels_last path,
-            # which align with aten.convolutuion path(cpu only support 2d case now).
-            # TODO: after cpu 3d convolution support channels_last path, the size check can be removed.
-
-            # CUDA channels_last path depend on cudnn version, see
-            # https://github.com/pytorch/pytorch/blob/master/aten/src/ATen/native/ConvUtils.h.
-            valid_cudnn = False
-            if (
-                torch.backends.cudnn.is_available()
-                and torch.backends.cudnn.version() >= 7603
-            ):
-                valid_cudnn = True
-
-            valid_device = x.get_device().type == "cpu" or (
-                x.get_device().type == "cuda" and valid_cudnn
-            )
-            if (
-                valid_device
-                and len(x.get_size()) == 4
-                and (
-                    x.get_layout().is_channels_last_stride_ordered()
-                    or weight.get_layout().is_channels_last_stride_ordered()
-                )
-            ):
-                output_layout_str = "torch.channels_last"
-=======
             output_layout_str = (
                 "torch.contiguous_format"
                 if output.is_contiguous()
                 else "torch.channels_last"
             )
->>>>>>> 75dbe379
 
         if output_layout_str == "torch.channels_last":
             stride_order = [0] + list(reversed(range(1, len(kernel_size) + 1)))
@@ -3268,6 +3238,152 @@
         )
 
 
+def _prepare_convolution_fusion_create(
+    cls,
+    x: "TensorBox",
+    weight: "TensorBox",
+    bias: "TensorBox",
+    padding_: List[int],
+    stride_: List[int],
+    dilation_: List[int],
+    groups: int,
+):
+    """
+    This function is a helper function to prepare inputs, layout and constant args
+    for convolution post-op fusion's create function, including deciding the output
+    layout (channels first or channels last), realizing inputs and make them etc. The
+    function only supports the CPU device since conv post-op fusion kernel is only
+    supported on CPU right now.
+    """
+
+    x = cls.require_stride1(cls.realize_input(x))
+    weight = cls.require_stride1(cls.realize_input(weight))
+    assert x.get_device().type == "cpu" and weight.get_device().type == "cpu"
+    inputs = [x, weight]
+    stride = tuple(stride_)
+    padding = tuple(padding_)
+    dilation = tuple(dilation_)
+    assert isinstance(groups, int)
+
+    weight_shape = [
+        sympy.Integer(V.graph.sizevars.guard_static_shape(s)) for s in weight.get_size()
+    ]
+
+    out_channels, in_channels1, *kernel_size = weight_shape
+    in_channels1 = in_channels1 * groups
+    assert len(x.get_size()) == 2 + len(kernel_size)
+    batch, in_channels2, *input_size = x.get_size()
+    output_size = [batch]
+    V.graph.sizevars.guard_equals(in_channels1, in_channels2)
+
+    output_size.append(out_channels)
+    assert (
+        len(stride)
+        == len(padding)
+        == len(dilation)
+        == len(kernel_size)
+        == len(input_size)
+    )
+    for i in range(len(stride)):
+        output_size.append(
+            IndexingDiv(
+                input_size[i]
+                + 2 * padding[i]
+                - dilation[i] * (kernel_size[i] - 1)
+                - 1
+                + stride[i],
+                stride[i],
+            )
+        )
+        output_size[-1] = sympy.Integer(
+            V.graph.sizevars.guard_static_shape(output_size[-1])
+        )
+
+    output_layout_str = "torch.contiguous_format"
+    # If x or weight have one channels_last(2d or 3d) format, it will call channels_last path,
+    # which align with aten.convolutuion path(cpu only support 2d case now).
+    # TODO: after cpu 3d convolution support channels_last path, the size check can be removed.
+    if len(x.get_size()) == 4 and (
+        x.get_layout().is_channels_last_stride_ordered()
+        or weight.get_layout().is_channels_last_stride_ordered()
+    ):
+        output_layout_str = "torch.channels_last"
+
+    if output_layout_str == "torch.channels_last":
+        stride_order = [0] + list(reversed(range(1, len(kernel_size) + 1)))
+        if len(stride_order) < len(output_size):
+            # add batch dim if it exists
+            stride_order = [len(stride_order)] + stride_order
+    else:
+        stride_order = list(reversed(range(len(output_size))))
+
+    kernel_layout = FlexibleLayout(
+        device=inputs[0].get_device(),
+        dtype=inputs[0].get_dtype(),
+        size=output_size,
+        stride_order=stride_order,
+    )
+    constant_args = [padding, stride, dilation, groups]
+
+    if bias is not None:
+        inputs.append(bias)
+    else:
+        constant_args.insert(0, bias)
+    return inputs, constant_args, kernel_layout
+
+
+class ConvolutionUnary(ExternKernelAlloc):
+    kernel = "torch.ops.mkldnn._convolution_pointwise"
+
+    def __init__(
+        self,
+        layout,
+        inputs,
+        constant_args=(),
+        kernel="torch.ops.mkldnn._convolution_pointwise",
+    ):
+        super().__init__(layout, inputs, constant_args)
+        self.kernel = kernel
+
+    def codegen(self, wrapper):
+        wrapper.writeline(
+            f"{self.get_name()} = {self.kernel}({', '.join(self.codegen_args())})"
+        )
+
+    @classmethod
+    def create(
+        cls,
+        x: "TensorBox",
+        weight: "TensorBox",
+        bias: "TensorBox",
+        padding_: List[int],
+        stride_: List[int],
+        dilation_: List[int],
+        groups: int,
+        attr,
+        scalars,
+        algorithm,
+    ):
+        kernel = "torch.ops.mkldnn._convolution_pointwise"
+        (inputs, constant_args, kernel_layout,) = _prepare_convolution_fusion_create(
+            cls, x, weight, bias, padding_, stride_, dilation_, groups
+        )
+        constant_args = constant_args + [attr, scalars, algorithm]
+        return ConvolutionUnary(
+            layout=kernel_layout,
+            inputs=inputs,
+            constant_args=constant_args,
+            kernel=kernel,
+        )
+
+    def apply_constraint(self):
+        x = self.inputs[0]
+        # FixedLayout of input
+        x = self.require_stride_order(x, self.layout.preferred_stride_order)
+        self.inputs[0] = x
+        self.freeze_layout_with_stride_order(self.layout.preferred_stride_order)
+
+
 @dataclasses.dataclass
 class MutableBox(IRNode):
     """
