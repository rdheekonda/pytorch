#include <c10/util/Optional.h>
#include <c10/util/irange.h>
#include <torch/csrc/jit/mobile/promoted_prim_ops.h>
#include <torch/csrc/jit/runtime/custom_operator.h>
#include <torch/csrc/jit/runtime/operator.h>
#include <torch/csrc/jit/runtime/register_ops_utils.h>
#include <torch/csrc/jit/runtime/slice_indices_adjust.h>
#include <torch/library.h>

#include <algorithm>
#include <bitset>
#include <cctype>
#include <cmath>
#include <exception>
#include <fstream>
#include <iostream>
#include <limits>
#include <memory>
#include <mutex>
#include <ostream>
#include <stdexcept>
#include <string>
#include <typeinfo>
#include <unordered_map>
#include <unordered_set>
#include <utility>
#include <vector>

namespace torch {
namespace jit {

namespace {

std::string stringSlice(
    std::string string,
    c10::optional<int64_t> start,
    c10::optional<int64_t> end,
    int64_t step) {
  int64_t start_val = start.has_value() ? start.value() : INT64_MAX;
  int64_t end_val = end.has_value() ? end.value() : INT64_MAX;

  const int64_t num_vals =
      slice_indices_adjust(string.size(), &start_val, &end_val, step);

  int64_t i = start_val;
  std::string result = "";
  for (const auto j : c10::irange(num_vals)) {
    (void)j; // Suppress unused variable warning
    result += string[i];
    i += step;
  }

  return result;
}

// consecutive whitespace are regarded as a single separator,
// the result will contain no empty strings at the start or end
// if the string has leading or trailing whitespace.
c10::List<std::string> splitNoneSeparator(const std::string& string) {
  c10::List<std::string> splits;
  // whitespaces includes tab, space and
  // the delimiters defined in the implementation of splitlines
  std::string whitespaces =
      " \t\n\r\r\n\v\x0b\f\x0c\x1c\x1d\x1e\x85\u2028\u2029";
  std::string::size_type prev_pos = 0;
  std::string::size_type pos = 0;

  while ((pos = string.find_first_of(whitespaces, pos)) != std::string::npos) {
    auto substr = string.substr(prev_pos, pos - prev_pos);
    // skip the whitespaces as the Python split() method
    if (!substr.empty()) {
      splits.emplace_back(substr);
    }
    pos++;
    prev_pos = pos;
  }
  if (prev_pos != string.size()) {
    splits.emplace_back(string.substr(prev_pos));
  }
  return splits;
}

template <typename T, typename U>
auto powWrapper(T a, U b) {
  TORCH_CHECK(
      !(a == 0.0 && b < 0.0), "0.0 cannot be raised to a negative power")
  return pow(a, b);
}

static const std::vector<OperatorGeneratorArgs> opGenArgs{
    OperatorGeneratorArgs(
        TORCH_SELECTIVE_SCHEMA("aten::str(t elem) -> str"),
        [](Stack& stack) {
          std::stringstream ss;
          ss << pop(stack);
          push(stack, ss.str());
        },
        aliasAnalysisFromSchema()),
    OperatorGeneratorArgs(
        TORCH_SELECTIVE_SCHEMA("aten::list(str t) -> str[]"),
        [](Stack& stack) {
          auto str = pop(stack).toStringRef();
          c10::List<std::string> chars;
          chars.reserve(str.size());
          for (auto c : str) {
            chars.push_back(std::string(1, c));
          }
          push(stack, std::move(chars));
        },
        aliasAnalysisFromSchema()),
    OperatorGeneratorArgs(
        TORCH_SELECTIVE_SCHEMA("aten::cpu(Tensor(a) self) -> Tensor(a|b)"),
        [](Stack& stack) {
          at::Tensor a;
          pop(stack, a);
          push(stack, a.cpu());
        },
        aliasAnalysisFromSchema()),
    OperatorGeneratorArgs(
        TORCH_SELECTIVE_SCHEMA("aten::numpy_T.a(Tensor(a) self) -> Tensor(a)"),
        [](Stack& stack) {
          at::Tensor a;
          pop(stack, a);
          push(stack, a.numpy_T());
        },
        aliasAnalysisFromSchema()),
    OperatorGeneratorArgs(
        TORCH_SELECTIVE_SCHEMA("aten::matrix_H.a(Tensor(a) self) -> Tensor(a)"),
        [](Stack& stack) {
          at::Tensor a;
          pop(stack, a);
          push(stack, a.matrix_H());
        },
        aliasAnalysisFromSchema()),
    OperatorGeneratorArgs(
        TORCH_SELECTIVE_SCHEMA("aten::mT.a(Tensor(a) self) -> Tensor(a)"),
        [](Stack& stack) {
          at::Tensor a;
          pop(stack, a);
          push(stack, a.mT());
        },
        aliasAnalysisFromSchema()),
    OperatorGeneratorArgs(
        TORCH_SELECTIVE_SCHEMA("aten::mH.a(Tensor(a) self) -> Tensor(a)"),
        [](Stack& stack) {
          at::Tensor a;
          pop(stack, a);
          push(stack, a.mH());
        },
        aliasAnalysisFromSchema()),

    // only used internally in range() translation
    OperatorGeneratorArgs(
        TORCH_SELECTIVE_SCHEMA(
            "aten::__range_length(int lo, int hi, int step) -> int"),
        [](Stack& stack) {
          // NOLINTNEXTLINE(cppcoreguidelines-init-variables)
          int64_t lo, hi, step;
          pop(stack, lo, hi, step);
          // error handling when step_val = 0 during runtime
          if (step == 0) {
            throw std::runtime_error("range() arg 3 must not be zero");
          }
          if (step > 0 && lo < hi) {
            push(stack, 1 + (hi - 1 - lo) / step);
          } else if (step < 0 && lo > hi) {
            push(stack, 1 + (lo - 1 - hi) / (0 - step));
          } else {
            push(stack, 0);
          }
        },
        aliasAnalysisFromSchema()),
    OperatorGeneratorArgs(
        TORCH_SELECTIVE_SCHEMA(
            "aten::__derive_index(int index, int start, int step) -> int"),
        [](Stack& stack) {
          // NOLINTNEXTLINE(cppcoreguidelines-init-variables)
          int64_t index, start, step;
          pop(stack, index, start, step);
          push(stack, start + index * step);
        },
        aliasAnalysisFromSchema()),
    OperatorGeneratorArgs(
        TORCH_SELECTIVE_SCHEMA("prim::TupleUnpack(Any tup) -> ..."),
        [](Stack& stack) { tupleUnpack(stack); },
        aliasAnalysisSpecialCase()),
    OperatorGeneratorArgs(
        TORCH_SELECTIVE_SCHEMA("prim::unchecked_cast(t x) -> t"),
        noop,
        aliasAnalysisSpecialCase()),
    OperatorGeneratorArgs(
        TORCH_SELECTIVE_SCHEMA("aten::IntImplicit(Tensor a) -> int"),
        [](Stack& stack) {
          at::Tensor a;
          pop(stack, a);
          checkImplicitTensorToNum(a, /*to int*/ true);
          push(stack, a.item<int64_t>());
        },
        aliasAnalysisFromSchema()),
    OperatorGeneratorArgs(
        TORCH_SELECTIVE_SCHEMA("aten::ComplexImplicit(Tensor a) -> complex"),
        [](Stack& stack) {
          at::Tensor a;
          pop(stack, a);
          checkImplicitTensorToNum(a, /*to int*/ false);
          push(stack, a.item<c10::complex<double>>());
        },
        aliasAnalysisFromSchema()),
    OperatorGeneratorArgs(
        TORCH_SELECTIVE_SCHEMA("aten::FloatImplicit(Tensor a) -> float"),
        [](Stack& stack) {
          at::Tensor a;
          pop(stack, a);
          checkImplicitTensorToNum(a, /*to int*/ false);
          push(stack, a.item<double>());
        },
        aliasAnalysisFromSchema()),
    OperatorGeneratorArgs(
        TORCH_SELECTIVE_SCHEMA("aten::ScalarImplicit(Tensor a) -> Scalar"),
        [](Stack& stack) {
          at::Tensor a;
          pop(stack, a);
          checkImplicitTensorToNum(a, /*to int*/ false);
          push(stack, a.item());
        },
        aliasAnalysisFromSchema()),
    OperatorGeneratorArgs(
        TORCH_SELECTIVE_SCHEMA("aten::Bool.Tensor(Tensor a) -> bool"),
        boolTensor,
        aliasAnalysisFromSchema()),
    OperatorGeneratorArgs(
        TORCH_SELECTIVE_SCHEMA("aten::Bool.int(int a) -> bool"),
        [](Stack& stack) {
          // NOLINTNEXTLINE(cppcoreguidelines-init-variables)
          int64_t i;
          pop(stack, i);
          push(stack, (bool)i);
        },
        aliasAnalysisFromSchema()),
    OperatorGeneratorArgs(
        TORCH_SELECTIVE_SCHEMA("aten::Bool.float(float a) -> bool"),
        [](Stack& stack) {
          // NOLINTNEXTLINE(cppcoreguidelines-init-variables)
          double d;
          pop(stack, d);
          push(stack, (bool)d);
        },
        aliasAnalysisFromSchema()),
    OperatorGeneratorArgs(
        TORCH_SELECTIVE_SCHEMA("aten::Int.Tensor(Tensor a) -> int"),
        [](Stack& stack) {
          at::Tensor a;
          pop(stack, a);
          push(stack, a.item<int64_t>());
        },
        aliasAnalysisFromSchema()),
    OperatorGeneratorArgs(
        TORCH_SELECTIVE_SCHEMA("aten::Int.bool(bool a) -> int"),
        [](Stack& stack) {
          // NOLINTNEXTLINE(cppcoreguidelines-init-variables)
          bool b;
          pop(stack, b);
          push(stack, static_cast<int64_t>(b));
        },
        aliasAnalysisFromSchema()),
    OperatorGeneratorArgs(
        TORCH_SELECTIVE_SCHEMA("aten::Int.float(float a) -> int"),
        [](Stack& stack) {
          // NOLINTNEXTLINE(cppcoreguidelines-init-variables)
          double d;
          pop(stack, d);
          push(stack, static_cast<int64_t>(d));
        },
        aliasAnalysisFromSchema()),
    OperatorGeneratorArgs(
        TORCH_SELECTIVE_SCHEMA("aten::Int.Scalar(Scalar a) -> int"),
        [](Stack& stack) {
          IValue scalar;
          pop(stack, scalar);
          if (scalar.isInt()) {
            push(stack, std::move(scalar));
          } else {
            // toScalar() needed to avoid strict type check in IValue::toInt.
            push(stack, static_cast<int64_t>(scalar.toScalar().toInt()));
          }
        },
        aliasAnalysisFromSchema()),
    OperatorGeneratorArgs(
        TORCH_SELECTIVE_SCHEMA("aten::Int.str(str a) -> int"),
        [](Stack& stack) {
          auto s = pop(stack).toString();
          // NOLINTNEXTLINE(cppcoreguidelines-init-variables)
          std::string::size_type sz;
          int64_t val = static_cast<int64_t>(c10::stoll(s->string(), &sz));
          if (sz == s->string().size()) {
            push(stack, val);
          } else {
            std::stringstream error_str;
            error_str << "invalid literal for int() "
                      << "with base 10: '" << s->string() << "'";
            throw std::runtime_error(error_str.str());
          }
        },
        aliasAnalysisFromSchema()),
    OperatorGeneratorArgs(
        TORCH_SELECTIVE_SCHEMA("aten::Float.Tensor(Tensor a) -> float"),
        [](Stack& stack) {
          at::Tensor a;
          pop(stack, a);
          push(stack, a.item<double>());
        },
        aliasAnalysisFromSchema()),
    OperatorGeneratorArgs(
        TORCH_SELECTIVE_SCHEMA("aten::Float.Scalar(Scalar a) -> float"),
        [](Stack& stack) {
          IValue scalar;
          pop(stack, scalar);
          if (scalar.isDouble()) {
            push(stack, std::move(scalar));
          } else if (scalar.isComplexDouble()) {
            push(stack, scalar.toComplexDouble().real());
          } else {
            push(stack, static_cast<double>(scalar.toInt()));
          }
        },
        aliasAnalysisFromSchema()),
    OperatorGeneratorArgs(
        TORCH_SELECTIVE_SCHEMA("aten::Float.int(int a) -> float"),
        [](Stack& stack) {
          // NOLINTNEXTLINE(cppcoreguidelines-init-variables)
          int64_t i;
          pop(stack, i);
          push(stack, (float)i);
        },
        aliasAnalysisFromSchema()),
    OperatorGeneratorArgs(
        TORCH_SELECTIVE_SCHEMA("aten::Float.bool(bool a) -> float"),
        [](Stack& stack) {
          // NOLINTNEXTLINE(cppcoreguidelines-init-variables)
          bool b;
          pop(stack, b);
          push(stack, (float)b);
        },
        aliasAnalysisFromSchema()),
    OperatorGeneratorArgs(
        TORCH_SELECTIVE_SCHEMA("aten::Float.str(str a) -> float"),
        [](Stack& stack) {
          auto s = pop(stack).toString();
          // NOLINTNEXTLINE(cppcoreguidelines-init-variables)
          std::string::size_type sz;
          double b = c10::stod(s->string(), &sz);
          if (sz == s->string().size()) {
            push(stack, b);
          } else {
            std::stringstream error_str;
            error_str << "could not convert string "
                      << "to float: '" << s->string() << "'";
            throw std::runtime_error(error_str.str());
          }
        },
        aliasAnalysisFromSchema()),
    OperatorGeneratorArgs(
        TORCH_SELECTIVE_SCHEMA("aten::Complex.Scalar(Scalar a) -> complex"),
        [](Stack& stack) {
          IValue scalar;
          pop(stack, scalar);
          if (scalar.isComplexDouble()) {
            push(stack, std::move(scalar));
          } else if (scalar.isDouble()) {
            push(stack, c10::complex<double>(scalar.toDouble(), 0));
          } else {
            push(stack, c10::complex<double>(scalar.toInt(), 0));
          }
        },
        aliasAnalysisFromSchema()),
    OperatorGeneratorArgs(
        TORCH_SELECTIVE_SCHEMA(
            "aten::Complex.Tensor_Tensor(Tensor a, Tensor b) -> complex"),
        [](Stack& stack) {
          at::Tensor a, b;
          pop(stack, a, b);
          push(stack, c10::complex<double>(a.item<double>(), b.item<double>()));
        },
        aliasAnalysisFromSchema()),
    OperatorGeneratorArgs(
        TORCH_SELECTIVE_SCHEMA("aten::format(str self, ...) -> str"),
        [](Stack& stack) { aten_format(stack); },
        aliasAnalysisFromSchema()),
    OperatorGeneratorArgs(
        TORCH_SELECTIVE_SCHEMA("aten::einsum.sublist(Tensor a, ...) -> Tensor"),
        [](Stack& stack) {
          size_t num_inputs = pop(stack).toInt();
          einsum(stack, num_inputs);
        },
        aliasAnalysisFromSchema()),
    OperatorGeneratorArgs(
        TORCH_SELECTIVE_SCHEMA("prim::NumToTensor.Scalar(Scalar a) -> Tensor"),
        numToTensorScalar,
        aliasAnalysisFromSchema()),
    OperatorGeneratorArgs(
        TORCH_SELECTIVE_SCHEMA(
            "prim::RaiseException(str msg, str? cls=None) -> ()"),
        raiseException,
        aliasAnalysisFromSchema()),
    OperatorGeneratorArgs(
        TORCH_SELECTIVE_SCHEMA("aten::Size(int[] sizes) -> int[]"),
        [](Stack& stack) {},
        aliasAnalysisFromSchema()),
    OperatorGeneratorArgs(
        TORCH_SELECTIVE_SCHEMA("aten::size(Tensor self) -> int[]"),
        size,
        aliasAnalysisFromSchema()),
    OperatorGeneratorArgs(
        TORCH_SELECTIVE_SCHEMA("aten::stride(Tensor self) -> int[]"),
        stride,
        aliasAnalysisFromSchema()),
    OperatorGeneratorArgs(
        TORCH_SELECTIVE_SCHEMA("aten::sym_size(Tensor self) -> SymInt[]"),
        sym_size,
        aliasAnalysisFromSchema()),
    OperatorGeneratorArgs(
<<<<<<< HEAD
        TORCH_SELECTIVE_SCHEMA("aten::sym_stride(Tensor self) -> SymInt[]"),
        sym_stride,
=======
        TORCH_SELECTIVE_SCHEMA("aten::stride(Tensor self) -> int[]"),
        [](Stack& stack) {
          at::Tensor arg = pop(stack).toTensor();
          push(stack, arg.strides());
        },
>>>>>>> d1a68ddf
        aliasAnalysisFromSchema()),
    OperatorGeneratorArgs(
        TORCH_SELECTIVE_SCHEMA("prim::EnumName(AnyEnumType enum) -> str"),
        [](Stack& stack) {
          IValue e = pop(stack);
          push(stack, e.toEnumHolder()->name());
        },
        aliasAnalysisFromSchema()),
    OperatorGeneratorArgs(
        TORCH_SELECTIVE_SCHEMA("prim::EnumValue.int(AnyEnumType enum) -> int"),
        [](Stack& stack) {
          IValue e = pop(stack);
          push(stack, e.toEnumHolder()->value());
        },
        aliasAnalysisFromSchema()),
    OperatorGeneratorArgs(
        TORCH_SELECTIVE_SCHEMA(
            "prim::EnumValue.float(AnyEnumType enum) -> float"),
        [](Stack& stack) {
          IValue e = pop(stack);
          push(stack, e.toEnumHolder()->value());
        },
        aliasAnalysisFromSchema()),
    OperatorGeneratorArgs(
        TORCH_SELECTIVE_SCHEMA("prim::EnumValue.str(AnyEnumType enum) -> str"),
        [](Stack& stack) {
          IValue e = pop(stack);
          push(stack, e.toEnumHolder()->value());
        },
        aliasAnalysisFromSchema()),
    OperatorGeneratorArgs(
        // note the compiler knows to type TupleIndex more accurately than it
        // is listed here.
        TORCH_SELECTIVE_SCHEMA("prim::TupleIndex(Any tup, int i) -> Any"),
        tupleIndex,
        aliasAnalysisSpecialCase()),
    OperatorGeneratorArgs(
        TORCH_SELECTIVE_SCHEMA("aten::ne.int_list(int[] a, int[] b) -> bool"),
        listNe<int64_t>,
        aliasAnalysisFromSchema()),
    OperatorGeneratorArgs(
        TORCH_SELECTIVE_SCHEMA(
            "prim::unchecked_unwrap_optional(t(a)? optional) -> t(a)"),
        noop,
        aliasAnalysisFromSchema()),
    OperatorGeneratorArgs(
        TORCH_SELECTIVE_SCHEMA("prim::device(Tensor a) -> Device"),
        device,
        aliasAnalysisFromSchema()),
    OperatorGeneratorArgs(
        TORCH_SELECTIVE_SCHEMA("prim::dtype(Tensor a) -> int"),
        dtype,
        aliasAnalysisFromSchema()),
    OperatorGeneratorArgs(
        TORCH_SELECTIVE_SCHEMA("prim::layout(Tensor a) -> Layout"),
        layout,
        aliasAnalysisFromSchema()),
    OperatorGeneratorArgs(
        TORCH_SELECTIVE_SCHEMA("aten::__not__(bool self) -> bool"),
        _not,
        aliasAnalysisFromSchema()),
    OperatorGeneratorArgs(
        TORCH_SELECTIVE_SCHEMA("aten::__is__(t1 self, t2 obj) -> bool"),
        is,
        aliasAnalysisFromSchema()),
    OperatorGeneratorArgs(
        TORCH_SELECTIVE_SCHEMA("aten::__isnot__(t1 self, t2 obj) -> bool"),
        isNot,
        aliasAnalysisFromSchema()),
    OperatorGeneratorArgs(
        TORCH_SELECTIVE_SCHEMA("aten::element_size(Tensor self) -> int"),
        [](Stack& stack) {
          at::Tensor arg = pop(stack).toTensor();
          push(stack, arg.element_size());
        },
        aliasAnalysisFromSchema()),
    OperatorGeneratorArgs(
        TORCH_SELECTIVE_SCHEMA("aten::numel(Tensor self) -> int"),
        [](Stack& stack) {
          at::Tensor arg = pop(stack).toTensor();
          push(stack, arg.numel());
        },
        aliasAnalysisFromSchema()),
    OperatorGeneratorArgs(
        TORCH_SELECTIVE_SCHEMA("aten::dim(Tensor self) -> int"),
        dim,
        aliasAnalysisFromSchema()),
    OperatorGeneratorArgs(
        TORCH_SELECTIVE_SCHEMA("aten::get_device(Tensor self) -> int"),
        [](Stack& stack) {
          RECORD_FUNCTION("get_device", c10::ArrayRef<const c10::IValue>{});
          auto result =
              at::get_device((std::move(peek(stack, 0, 1))).toTensor());
          drop(stack, 1);
          pack(stack, result);
        },
        aliasAnalysisFromSchema()),
    OperatorGeneratorArgs(
        TORCH_SELECTIVE_SCHEMA("aten::storage_offset(Tensor self) -> int"),
        [](Stack& stack) {
          RECORD_FUNCTION("storage_offset", c10::ArrayRef<const c10::IValue>{});
          auto result =
              ((std::move(peek(stack, 0, 1))).toTensor()).storage_offset();
          drop(stack, 1);
          pack(stack, result);
        },
        aliasAnalysisFromSchema()),
    OperatorGeneratorArgs(
        TORCH_SELECTIVE_SCHEMA("aten::is_contiguous(Tensor self) -> bool"),
        [](Stack& stack) {
          RECORD_FUNCTION("is_contiguous", c10::ArrayRef<const c10::IValue>{});
          auto result =
              ((std::move(peek(stack, 0, 1))).toTensor()).is_contiguous();
          drop(stack, 1);
          pack(stack, result);
        },
        aliasAnalysisFromSchema()),
    // these ops are generic over the list element type.
    // CREATING GENERIC_LIST_OPS
    OperatorGeneratorArgs(
        TORCH_SELECTIVE_SCHEMA("aten::select.t(t[](a) list, int idx) -> t(*)"),
        listSelect,
        aliasAnalysisFromSchema()),
    OperatorGeneratorArgs(
        TORCH_SELECTIVE_SCHEMA(
            "aten::__getitem__.t(t[](a) list, int idx) -> t(*)"),
        listSelect,
        aliasAnalysisFromSchema()),
    OperatorGeneratorArgs(
        TORCH_SELECTIVE_SCHEMA(
            "aten::append.t(t[](a!) self, t(c -> *) el) -> t[](a!)"),
        listAppend,
        aliasAnalysisFromSchema()),
    OperatorGeneratorArgs(
        TORCH_SELECTIVE_SCHEMA("aten::reverse.t(t[](a!) self) -> ()"),
        listReverse,
        aliasAnalysisFromSchema()),
    OperatorGeneratorArgs(
        TORCH_SELECTIVE_SCHEMA("aten::extend.t(t[](a!) self, t[] other) -> ()"),
        listExtend,
        aliasAnalysisFromSchema()),
    OperatorGeneratorArgs(
        TORCH_SELECTIVE_SCHEMA("aten::copy.t(t[](a) self) -> t[]"),
        listCopy,
        aliasAnalysisFromSchema()),
    OperatorGeneratorArgs(
        TORCH_SELECTIVE_SCHEMA(
            "aten::_set_item.t(t [](a!) l, int idx, t(b -> *) el) -> t[](a!)"),
        listSetItem,
        aliasAnalysisFromSchema()),
    OperatorGeneratorArgs(
        TORCH_SELECTIVE_SCHEMA("aten::clear.t(t[](a!) self) -> ()"),
        listClear,
        aliasAnalysisFromSchema()),
    OperatorGeneratorArgs(
        TORCH_SELECTIVE_SCHEMA("aten::Delete.t(t[](a!) self, int idx) -> ()"),
        listDelete,
        aliasAnalysisFromSchema()),
    OperatorGeneratorArgs(
        TORCH_SELECTIVE_SCHEMA(
            "aten::insert.t(t[](a!) self, int idx, t(b -> *) el) -> ()"),
        listInsert,
        aliasAnalysisFromSchema()),
    OperatorGeneratorArgs(
        TORCH_SELECTIVE_SCHEMA("aten::pop.t(t[](a!) self, int idx=-1) -> t(*)"),
        listPop,
        aliasAnalysisFromSchema()),
    OperatorGeneratorArgs(
        TORCH_SELECTIVE_SCHEMA("aten::add.t(t[] a, t[] b) -> t[]"),
        listAdd,
        aliasAnalysisFromSchema()),
    OperatorGeneratorArgs(
        TORCH_SELECTIVE_SCHEMA("aten::add_.t(t[](a!) self, t[] b) -> t[]"),
        listInplaceAdd,
        aliasAnalysisFromSchema()),
    OperatorGeneratorArgs(
        TORCH_SELECTIVE_SCHEMA(
            "aten::slice.t(t[] l, int? start=None, int? end=None, int step=1) -> t[]"),
        listSlice,
        aliasAnalysisFromSchema()),
    OperatorGeneratorArgs(
        TORCH_SELECTIVE_SCHEMA("aten::list.t(t[] l) -> t[]"),
        listList,
        aliasAnalysisFromSchema()),
    OperatorGeneratorArgs(
        TORCH_SELECTIVE_SCHEMA("aten::mul.left_t(t[] l, int n) -> t[]"),
        listMulIntLeft,
        aliasAnalysisFromSchema()),
    OperatorGeneratorArgs(
        TORCH_SELECTIVE_SCHEMA("aten::mul.right_(int n, t[] l) -> t[]"),
        listMulIntRight,
        aliasAnalysisFromSchema()),
    OperatorGeneratorArgs(
        TORCH_SELECTIVE_SCHEMA("aten::mul_.t(t[](a!) l, int n) -> t[](a!)"),
        listMulIntLeftInPlace,
        aliasAnalysisFromSchema()),
    OperatorGeneratorArgs(
        TORCH_SELECTIVE_SCHEMA("aten::len.t(t[] a) -> int"),
        listLen,
        aliasAnalysisFromSchema()),
    OperatorGeneratorArgs(
        TORCH_SELECTIVE_SCHEMA("aten::eq.int_list(int[] a, int[] b) -> bool"),
        listEq<int64_t>,
        aliasAnalysisFromSchema()),
    OperatorGeneratorArgs(
        TORCH_SELECTIVE_SCHEMA("aten::eq.device(Device a, Device b) -> bool"),
        [](Stack& stack) {
          auto a = pop(stack).toDevice();
          auto b = pop(stack).toDevice();
          push(stack, a == b);
        },
        aliasAnalysisFromSchema()),
    OperatorGeneratorArgs(
        TORCH_SELECTIVE_SCHEMA("aten::ne.device(Device a, Device b) -> bool"),
        [](Stack& stack) {
          auto a = pop(stack).toDevice();
          auto b = pop(stack).toDevice();
          push(stack, a != b);
        },
        aliasAnalysisFromSchema()),
    OperatorGeneratorArgs(
        TORCH_SELECTIVE_SCHEMA("aten::eq.bool(bool a, bool b) -> bool"),
        [](Stack& stack) {
          auto a = pop(stack);
          auto b = pop(stack);
          push(stack, a == b);
        },
        aliasAnalysisFromSchema()),
    OperatorGeneratorArgs(
        TORCH_SELECTIVE_SCHEMA("aten::ne.bool(bool a, bool b) -> bool"),
        [](Stack& stack) {
          auto a = pop(stack);
          auto b = pop(stack);
          push(stack, a != b);
        },
        aliasAnalysisFromSchema()),
    OperatorGeneratorArgs(
        TORCH_SELECTIVE_SCHEMA("prim::Uninitialized() -> Any"),
        unInitialized,
        aliasAnalysisSpecialCase()),
    OperatorGeneratorArgs(
        TORCH_SELECTIVE_SCHEMA("prim::Print(...) -> ()"),
        [](Stack& stack) {
          auto num_inputs = pop(stack).toInt();
          std::stringstream ss;
          bool first = true;
          for (const IValue& i : last(stack, num_inputs)) {
            if (!first)
              ss << " ";
            first = false;
            ss << i;
          }
          drop(stack, num_inputs);
          ss << std::endl;
          auto* handler = getPrintHandler();
          TORCH_INTERNAL_ASSERT(handler);
          handler(ss.str());
        },
        aliasAnalysisSpecialCase()),
    // This is an alternative to aten::cat op that takes variable number of
    // parameters as input.
    // Format:
    //    prim::VarConcat(Tensors..., dim) -> Tensor
    OperatorGeneratorArgs(
        TORCH_SELECTIVE_SCHEMA("prim::VarConcat(...) -> Tensor"),
        [](Stack& stack) {
          auto num_inputs = pop(stack).toInt();
          auto dim = pop(stack).toInt();
          std::vector<at::Tensor> inputs(num_inputs - 1);
          for (int i = 0; i < num_inputs - 1; ++i) {
            inputs[num_inputs - 2 - i] = pop(stack).toTensor();
          }
          push(stack, at::cat(inputs, dim));
        },
        aliasAnalysisFromSchema()),
    OperatorGeneratorArgs(
        TORCH_SELECTIVE_SCHEMA("prim::VarStack(...) -> Tensor"),
        [](Stack& stack) {
          auto num_inputs = pop(stack).toInt();
          auto dim = pop(stack).toInt();
          std::vector<at::Tensor> inputs(num_inputs - 1);
          for (int i = 0; i < num_inputs - 1; ++i) {
            inputs[num_inputs - 2 - i] = pop(stack).toTensor();
          }
          push(stack, at::stack(inputs, dim));
        },
        aliasAnalysisFromSchema()),
    OperatorGeneratorArgs(
        TORCH_SELECTIVE_SCHEMA(
            "prim::IfThenElse(bool cond, Any(a) x, Any(b) y) -> Any(a|b)"),
        [](Stack& stack) {
          const auto cond = stack[stack.size() - 3].toBool();
          stack[stack.size() - 3] =
              std::move(stack[stack.size() - (cond ? 2 : 1)]);
          stack.pop_back();
          stack.pop_back();
        },
        aliasAnalysisFromSchema()),
    OperatorGeneratorArgs(
        TORCH_SELECTIVE_SCHEMA(
            "aten::eq.enum(AnyEnumType a, AnyEnumType b) -> bool"),
        [](Stack& stack) {
          IValue x = pop(stack);
          IValue y = pop(stack);
          push(stack, x == y);
        },
        aliasAnalysisFromSchema()),
    OperatorGeneratorArgs(
        TORCH_SELECTIVE_SCHEMA(
            "aten::ne.enum(AnyEnumType a, AnyEnumType b) -> bool"),
        [](Stack& stack) {
          IValue x = pop(stack);
          IValue y = pop(stack);
          push(stack, x != y);
        },
        aliasAnalysisFromSchema()),
    // We define aten::dequantize in both native_functions.yaml and here,
    // however, aten::dequantize.any defined here overrides
    // aten::dequantize.tensors in native_functions.yaml. The variants here
    // are only for graph mode quantization, and they should be removed once
    // we deprecate graph mode quantization, and use the variants in
    // native_functions.yaml.
    OperatorGeneratorArgs(
        TORCH_SELECTIVE_SCHEMA(
            "aten::dequantize.tensor(Tensor qtensor) -> Tensor"),
        [](Stack& stack) {
          at::Tensor qtensor;
          pop(stack, qtensor);
          push(stack, at::dequantize(qtensor));
        },
        aliasAnalysisFromSchema()),
    OperatorGeneratorArgs(
        TORCH_SELECTIVE_SCHEMA(
            "aten::dequantize.list(Tensor[] qtensors) -> Tensor[]"),
        [](Stack& stack) {
          auto qtensors = pop(stack).toTensorVector();
          push(stack, at::dequantize(qtensors));
        },
        aliasAnalysisFromSchema()),
    OperatorGeneratorArgs(
        TORCH_SELECTIVE_SCHEMA("aten::dequantize.any(Any tensors) -> Any"),
        [](Stack& stack) { dequantize(stack); },
        aliasAnalysisFromSchema()),
    DEFINE_UNARY_OP_WITH_COMPLEX(aten::log, std::log(a), float, float),
    DEFINE_STRING_OP(aten::add, a + b, str),
    DEFINE_COMPARISON_OP_WITH_COMPLEX(aten::eq, a == b),
    DEFINE_COMPARISON_OP_WITH_COMPLEX(aten::ne, a != b),
    DEFINE_GENERIC_OP(
        aten::polar,
        c10::polar(static_cast<double>(a), static_cast<double>(b)),
        c10::polar(static_cast<double>(a), static_cast<double>(b)),
        complex,
        complex),
    DEFINE_INT_FLOAT_OP(
        aten::polar,
        c10::polar(static_cast<double>(a), static_cast<double>(b)),
        complex),
    DEFINE_SCALAR_BINARY_OP_AVOID_COLLISION(
        aten::polar,
        c10::polar(static_cast<double>(a), static_cast<double>(b)),
        c10::polar(static_cast<double>(a), static_cast<double>(b)),
        Scalar),
    DEFINE_COMPARISON_OP(aten::lt, a < b),
    DEFINE_COMPARISON_OP(aten::gt, a > b),
    DEFINE_COMPARISON_OP(aten::le, a <= b),
    DEFINE_COMPARISON_OP(aten::ge, a >= b),
    DEFINE_BINARY_OP_WITH_COMPLEX(aten::add, a + b),
    DEFINE_BINARY_OP_WITH_COMPLEX(aten::sub, a - b),
    DEFINE_BINARY_OP_WITH_COMPLEX(aten::mul, a* b),
    DEFINE_BOOL_OP(aten::__and__, a&& b),
    DEFINE_BOOL_OP(aten::__or__, a || b),
    DEFINE_BOOL_OP(aten::__xor__, a != b),
    DEFINE_UNARY_OP(aten::round, round_to_even(a), float, float),
    DEFINE_UNARY_OP(aten::floor, floor(a), int, int),
    DEFINE_UNARY_OP(aten::ceil, ceil(a), int, int),
    DEFINE_UNARY_OP_WITH_COMPLEX(aten::neg, -a, int, float),
    DEFINE_UNARY_OP_WITH_COMPLEX(aten::exp, std::exp(a), float, float),
    // Pass in two ops for handling int and float separately as % in C++ only
    // works for int The modulus calculation is different between C++ and
    // Python (on negative), we preserve the python behavior as it's more
    // common and match python syntax, hence the conversion.
    DEFINE_GENERIC_OP(
        aten::remainder,
        (b + (a % b)) % b,
        fmod((b + fmod(a, b)), b),
        int,
        float),
    DEFINE_INT_FLOAT_OP(aten::remainder, fmod((b + fmod(a, b)), b), float),
    DEFINE_SCALAR_BINARY_OP(
        aten::remainder,
        (b + (a % b)) % b,
        fmod((b + fmod(a, b)), b),
        Scalar),
    // NB: This is the python truediv operation
    DEFINE_GENERIC_OP_WITH_COMPLEX(
        aten::div,
        static_cast<double>(a) / static_cast<double>(b),
        a / b,
        a / b,
        float,
        float,
        complex),
    DEFINE_SCALAR_BINARY_OP(
        aten::div,
        static_cast<double>(a) / static_cast<double>(b),
        a / b,
        float),
    DEFINE_GENERIC_OP(
        aten::floordiv,
        floordiv(a, b),
        std::floor(a / b),
        int,
        float),
    DEFINE_INT_FLOAT_OP(aten::floordiv, std::floor(a / b), float),
    DEFINE_SCALAR_BINARY_OP(
        aten::floordiv,
        floordiv(a, b),
        std::floor(a / b),
        Scalar),
    // int ** int produces a float, because negative exponents produce float
    // results
    DEFINE_GENERIC_OP_WITH_COMPLEX(
        aten::pow,
        static_cast<double>(powWrapper(a, b)),
        static_cast<double>(powWrapper(a, b)),
        static_cast<c10::complex<double>>(pow(a, b)),
        float,
        float,
        complex),
    DEFINE_INT_FLOAT_OP(
        aten::pow,
        static_cast<double>(powWrapper(a, b)),
        float),
    DEFINE_FLOAT_COMPLEX_OP(aten::pow, pow(a, b), complex),
    DEFINE_SCALAR_BINARY_OP_AVOID_COLLISION(
        aten::pow,
        static_cast<double>(pow(a, b)),
        static_cast<double>(pow(a, b)),
        float),
    OperatorGeneratorArgs(
        TORCH_SELECTIVE_SCHEMA("aten::pow.int_to_int(int a, int b) -> int"),
        [](Stack& stack) {
          // NOLINTNEXTLINE(cppcoreguidelines-init-variables)
          int64_t a, b;
          pop(stack, a, b);
          push(stack, powWrapper(a, b));
        },
        aliasAnalysisFromSchema()),
    // min and max are in prim:: because there is a difference between
    // the python builtin 'min' and 'torch.min'
    DEFINE_BINARY_OP(prim::min, a < b ? a : b),
    DEFINE_BINARY_OP(prim::max, a > b ? a : b),
    OperatorGeneratorArgs(
        TORCH_SELECTIVE_SCHEMA("prim::type(Device self) -> str"),
        [](Stack& stack) {
          auto d = pop(stack);
          push(
              stack, DeviceTypeName(d.toDevice().type(), /* lower_case=*/true));
        },
        aliasAnalysisFromSchema()),
    // tensor length op (size of 1st dimension)
    OperatorGeneratorArgs(
        TORCH_SELECTIVE_SCHEMA("aten::len.Tensor(Tensor t) -> int"),
        [](Stack& stack) {
          at::Tensor t = pop(stack).toTensor();
          if (t.dim() == 0) {
            AT_ERROR("len() of a 0-d tensor");
          }
          push(stack, t.sizes()[0]);
        },
        aliasAnalysisFromSchema()),
    OperatorGeneratorArgs(
        TORCH_SELECTIVE_SCHEMA("aten::ord(str string) -> int"),
        [](Stack& stack) {
          auto string = pop(stack).toStringRef();
          TORCH_CHECK(
              string.size() == 1,
              "String for ord() must be 1 character, found ",
              string.size());
          uint8_t ord = string.at(0);
          push(stack, int64_t(ord));
        },
        aliasAnalysisFromSchema()),
    OperatorGeneratorArgs(
        TORCH_SELECTIVE_SCHEMA("aten::lower(str self) -> str"),
        [](Stack& stack) {
          auto string = pop(stack).toStringRef();
          std::stringstream ss;
          for (char c : string) {
            ss << static_cast<char>(::tolower(c));
          }
          push(stack, ss.str());
        },
        aliasAnalysisFromSchema()),
    OperatorGeneratorArgs(
        TORCH_SELECTIVE_SCHEMA(
            "aten::__contains__.int_list(int[] l, int item) -> bool"),
        listContains<int64_t>,
        aliasAnalysisFromSchema()),
    OperatorGeneratorArgs(
        TORCH_SELECTIVE_SCHEMA(
            "aten::__contains__.str_list(str[] l, str item) -> bool"),
        listContains<std::string>,
        aliasAnalysisFromSchema()),
    OperatorGeneratorArgs(
        TORCH_SELECTIVE_SCHEMA("aten::len.str(str s) -> int"),
        [](Stack& stack) {
          auto string = pop(stack).toStringRef();
          push(stack, static_cast<int64_t>(string.size()));
        },
        aliasAnalysisFromSchema()),
    OperatorGeneratorArgs(
        TORCH_SELECTIVE_SCHEMA("aten::dict() -> Dict(str, Tensor)"),
        [](Stack& stack) {
          auto dict =
              c10::impl::GenericDict(StringType::get(), TensorType::get());
          push(stack, dict);
        },
        aliasAnalysisFromSchema()),
    OperatorGeneratorArgs(
        TORCH_SELECTIVE_SCHEMA(
            "aten::__getitem__.str(str s, int index) -> str"),
        [](Stack& stack) {
          auto index = pop(stack).toInt();
          auto string = pop(stack).toStringRef();
          auto norm_index = normalizeIndex(index, string.size());
          char c = string.at(norm_index);
          push(stack, std::string(&c, 1));
        },
        aliasAnalysisFromSchema()),
#define CREATE_COPY_OP(other_type, c_type)                               \
  OperatorGeneratorArgs(                                                 \
      TORCH_SELECTIVE_SCHEMA("aten::copy_." #other_type                  \
                             "(Tensor(a!) self, " #other_type            \
                             " other) -> Tensor(a!)"),                   \
      [](Stack& stack) {                                                 \
        at::Tensor t;                                                    \
        c_type other;                                                    \
        pop(stack, t, other);                                            \
        std::move(t) = other; /* NOLINT(bugprone-use-after-move) */      \
        push(stack, std::move(t)); /* NOLINT(bugprone-use-after-move) */ \
      },                                                                 \
      aliasAnalysisFromSchema())

    CREATE_COPY_OP(Tensor, at::Tensor),
    CREATE_COPY_OP(int, int64_t),
    CREATE_COPY_OP(float, double),
#undef CREATE_COPY_OP
    OperatorGeneratorArgs(
        TORCH_SELECTIVE_SCHEMA(
            "aten::backward(Tensor self, Tensor? gradient=None, bool? retain_graph=None, bool create_graph=False) -> ()"),
        [](Stack& stack) {
          bool create_graph = pop(stack).toBool();
          auto retain_graph = pop(stack).toOptional<bool>();
          IValue gradient_ivalue = pop(stack);
          at::Tensor gradient = gradient_ivalue.isNone()
              ? at::Tensor()
              : gradient_ivalue.toTensor();
          at::Tensor self = pop(stack).toTensor();
          bool keep_graph = retain_graph ? retain_graph.value() : create_graph;
          self.backward(gradient, keep_graph, create_graph);
        },
        aliasAnalysisConservative()),
    //
    // create a clone of these declarations with a _hacked_twin overload name
    // and nullability scrubbed from TensorList arg types
    // TOOD find out why this exists and how to do it without the hack
    //
    OperatorGeneratorArgs(
        TORCH_SELECTIVE_SCHEMA(
            "aten::index.Tensor_hacked_twin(Tensor self, Tensor[] indices) -> Tensor"),
        [](Stack& stack) {
          auto indices = pop(stack).to<c10::List<at::Tensor>>();
          c10::List<c10::optional<at::Tensor>> opt_list_indices;
          opt_list_indices.reserve(indices.size());
          for (const auto& ten : indices) {
            opt_list_indices.push_back(ten);
          }
          auto self = pop(stack).toTensor();
          auto result = at::index(self, opt_list_indices);
          push(stack, std::move(result));
        },
        aliasAnalysisFromSchema()),
    OperatorGeneratorArgs(
        TORCH_SELECTIVE_SCHEMA(
            "aten::_index_put_impl_.hacked_twin(Tensor(a!) self, Tensor[] indices, Tensor values, bool accumulate=False, bool unsafe=False) -> Tensor(a!)"),
        [](Stack& stack) {
          auto unsafe = pop(stack).toBool();
          auto accumulate = pop(stack).toBool();
          auto values = pop(stack).toTensor();
          auto indices = pop(stack).to<c10::List<at::Tensor>>();
          c10::List<c10::optional<at::Tensor>> opt_list_indices;
          opt_list_indices.reserve(indices.size());
          for (const auto& ten : indices) {
            opt_list_indices.push_back(ten);
          }
          auto self = pop(stack).toTensor();
          auto result = at::_index_put_impl_(
              self, opt_list_indices, values, accumulate, unsafe);
          push(stack, std::move(result));
        },
        aliasAnalysisFromSchema()),
    OperatorGeneratorArgs(
        TORCH_SELECTIVE_SCHEMA(
            "aten::index_put_.hacked_twin(Tensor(a!) self, Tensor[] indices, Tensor values, bool accumulate=False) -> Tensor(a!)"),
        [](Stack& stack) {
          auto accumulate = pop(stack).toBool();
          auto values = pop(stack).toTensor();
          auto indices = pop(stack).to<c10::List<at::Tensor>>();
          c10::List<c10::optional<at::Tensor>> opt_list_indices;
          opt_list_indices.reserve(indices.size());
          for (const auto& ten : indices) {
            opt_list_indices.push_back(ten);
          }
          auto self = pop(stack).toTensor();
          auto result =
              at::index_put_(self, opt_list_indices, values, accumulate);
          push(stack, std::move(result));
        },
        aliasAnalysisFromSchema()),
    OperatorGeneratorArgs(
        TORCH_SELECTIVE_SCHEMA(
            "aten::index_put.hacked_twin(Tensor self, Tensor[] indices, Tensor values, bool accumulate=False) -> Tensor"),
        [](Stack& stack) {
          auto accumulate = pop(stack).toBool();
          auto values = pop(stack).toTensor();
          auto indices = pop(stack).to<c10::List<at::Tensor>>();
          c10::List<c10::optional<at::Tensor>> opt_list_indices;
          opt_list_indices.reserve(indices.size());
          for (const auto& ten : indices) {
            opt_list_indices.push_back(ten);
          }
          auto self = pop(stack).toTensor();
          auto result =
              at::index_put_(self, opt_list_indices, values, accumulate);
          push(stack, std::move(result));
        },
        aliasAnalysisFromSchema()),
    // reference function parse_to_conversion in python_arg_parsing.h
    OperatorGeneratorArgs(
        TORCH_SELECTIVE_SCHEMA(
            "aten::to.prim_Device(Tensor(a) self, Device? device, int? dtype=None, bool non_blocking=False, bool copy=False) -> Tensor(a|b)"),
        [](Stack& stack) {
          // NOLINTNEXTLINE(cppcoreguidelines-init-variables)
          bool non_blocking;
          // NOLINTNEXTLINE(cppcoreguidelines-init-variables)
          bool copy;
          pop(stack, non_blocking, copy);
          c10::optional<at::ScalarType> scalarType =
              pop(stack).toOptional<at::ScalarType>();
          c10::optional<c10::Device> device =
              pop(stack).toOptional<c10::Device>();
          at::Tensor self = pop(stack).toTensor();
          push(
              stack, to_dispatch(self, device, scalarType, non_blocking, copy));
        },
        aliasAnalysisFromSchema()),
    OperatorGeneratorArgs(
        TORCH_SELECTIVE_SCHEMA(
            "aten::to.prim_dtype(Tensor(a) self, int? dtype=None, bool non_blocking=False, bool copy=False) -> Tensor(a|b)"),
        toPrimDType,
        aliasAnalysisFromSchema()),
    OperatorGeneratorArgs(
        TORCH_SELECTIVE_SCHEMA("prim::is_cuda(Tensor a) -> bool"),
        isCuda,
        aliasAnalysisFromSchema()),
    OperatorGeneratorArgs(
        TORCH_SELECTIVE_SCHEMA("prim::is_cpu(Tensor a) -> bool"),
        [](Stack& stack) {
          at::Tensor a;
          pop(stack, a);
          push(stack, a.is_cpu());
        },
        aliasAnalysisFromSchema()),
    OperatorGeneratorArgs(
        TORCH_SELECTIVE_SCHEMA("prim::is_xpu(Tensor a) -> bool"),
        [](Stack& stack) {
          at::Tensor a;
          pop(stack, a);
          push(stack, a.is_xpu());
        },
        aliasAnalysisFromSchema()),
    OperatorGeneratorArgs(
        TORCH_SELECTIVE_SCHEMA("prim::data(Tensor(a) a) -> Tensor(a)"),
        [](Stack& stack) {
          at::Tensor a;
          pop(stack, a);
          push(stack, autograd::Variable(a).variable_data());
        },
        aliasAnalysisFromSchema()),
// these ops are not defined for Tensor
#define CREATE_COMPARATOR_LIST_OPS_SPECIALIZED(decl_type, value_type)        \
  OperatorGeneratorArgs(                                                     \
      TORCH_SELECTIVE_SCHEMA("prim::min." decl_type "_list(" decl_type       \
                             "[] l, " decl_type "[] r) -> " decl_type "[]"), \
      minList<value_type>,                                                   \
      aliasAnalysisFromSchema()),                                            \
      OperatorGeneratorArgs(                                                 \
          TORCH_SELECTIVE_SCHEMA("prim::max." decl_type "_list(" decl_type   \
                                 "[] l, " decl_type "[] r) -> " decl_type    \
                                 "[]"),                                      \
          maxList<value_type>,                                               \
          aliasAnalysisFromSchema()),                                        \
      OperatorGeneratorArgs(                                                 \
          TORCH_SELECTIVE_SCHEMA("prim::min.self_" decl_type "(" decl_type   \
                                 "[] self) -> " decl_type),                  \
          listMin<value_type>,                                               \
          aliasAnalysisFromSchema()),                                        \
      OperatorGeneratorArgs(                                                 \
          TORCH_SELECTIVE_SCHEMA("prim::max.self_" decl_type "(" decl_type   \
                                 "[] self) -> " decl_type),                  \
          listMax<value_type>,                                               \
          aliasAnalysisFromSchema()),
    CREATE_COMPARATOR_LIST_OPS_SPECIALIZED("int", int64_t)
        CREATE_COMPARATOR_LIST_OPS_SPECIALIZED("float", double)
            CREATE_COMPARATOR_LIST_OPS_SPECIALIZED("bool", bool)
#undef CREATE_COMPARATOR_LIST_OPS_SPECIALIZED
// python string is methods return false if empty
#define DEFINE_STRING_IS_OP(op_name, char_op)                          \
  OperatorGeneratorArgs(                                               \
      TORCH_SELECTIVE_SCHEMA(#op_name "(str self) -> bool"),           \
      [](Stack& stack) {                                               \
        auto string = pop(stack).toStringRef();                        \
        push(                                                          \
            stack,                                                     \
            string.size() != 0 &&                                      \
                std::all_of(string.begin(), string.end(), [](char c) { \
                  return char_op(c);                                   \
                }));                                                   \
      },                                                               \
      aliasAnalysisFromSchema())

                DEFINE_STRING_IS_OP(aten::isdigit, ::isdigit),
    DEFINE_STRING_IS_OP(aten::isspace, ::isspace),
    DEFINE_STRING_IS_OP(aten::isalnum, ::isalnum),
    DEFINE_STRING_IS_OP(aten::isalpha, ::isalpha),
    DEFINE_STRING_IS_OP(aten::isdecimal, ::isdigit),
    DEFINE_STRING_IS_OP(aten::isnumeric, ::isdigit),

#define DEFINE_STRING_CHAR_MAP_OP(op_name, char_op)         \
  OperatorGeneratorArgs(                                    \
      TORCH_SELECTIVE_SCHEMA(#op_name "(str self) -> str"), \
      [](Stack& stack) {                                    \
        auto string = pop(stack).toStringRef();             \
        std::stringstream ss;                               \
        for (char c : string) {                             \
          ss << static_cast<char>(char_op(c));              \
        }                                                   \
        push(stack, ss.str());                              \
      },                                                    \
      aliasAnalysisFromSchema())

    DEFINE_STRING_CHAR_MAP_OP(aten::upper, ::toupper),
    DEFINE_STRING_CHAR_MAP_OP(aten::swapcase, ([](char c) {
                                if (c == static_cast<char>(::toupper(c))) {
                                  return static_cast<char>(::tolower(c));
                                } else {
                                  return static_cast<char>(::toupper(c));
                                }
                              }))};

static std::vector<c10::optional<Operator>> createOperators(
    const std::vector<OperatorGeneratorArgs>& args) {
  std::vector<c10::optional<Operator>> result;
  result.reserve(args.size());
  for (const auto& arg : args) {
    if (arg.schema_str) {
      if (arg.isOperationCreator) {
        result.push_back(OperatorGenerator(
            arg.schema_str, arg.operationCreator, arg.aliasAnalysis));
      } else {
        result.push_back(OperatorGenerator(
            arg.schema_str, arg.operation, arg.aliasAnalysis));
      }
    }
  }
  return result;
}

RegisterOperators reg(([]() {
  auto v = createOperators(opGenArgs);
  v.push_back(Operator(
      prim::tolist,
      // This operator has to be unschematized because the return type
      // depends on the type hint and input. The implementation of this
      // operator below is intended to be as close to the Python
      // implementation in torch/csrc/utils/tensor_list.cpp as possible.
      [](const Node* /*node*/) -> Operation { return toList; },
      aliasAnalysisSpecialCase()));
  return v;
})());

void dictSetItem(Stack& stack) {
  auto value = pop(stack);
  auto idx = pop(stack);
  auto dict = pop(stack).toGenericDict();
  dict.insert_or_assign(std::move(idx), std::move(value));
}

void dictLen(Stack& stack) {
  auto dict = pop(stack).toGenericDict();
  push(stack, int64_t(dict.size()));
}

void dictValues(Stack& stack) {
  auto dict = pop(stack).toGenericDict();
  auto values = c10::impl::GenericList(dict.valueType());
  for (const auto& entry : dict) {
    values.emplace_back(entry.value());
  }
  push(stack, values);
}

void dictKeys(Stack& stack) {
  auto dict = pop(stack).toGenericDict();
  auto keys = c10::impl::GenericList(dict.keyType());
  for (const auto& entry : dict) {
    keys.emplace_back(entry.key());
  }
  push(stack, keys);
}

template <bool has_default>
void dictGet(Stack& stack) {
  IValue default_value;
  if (has_default) {
    default_value = pop(stack);
  }
  auto key = pop(stack);
  auto dict = pop(stack).toGenericDict();
  auto value = dict.find(key);
  if (value == dict.end()) {
    push(stack, std::move(default_value));
  } else {
    push(stack, value->value());
  }
}

// If the key is in the dict, return it. Else set it to the default value and
// return that.
void dictSetDefault(Stack& stack) {
  auto default_value = pop(stack);
  auto key = pop(stack);
  auto dict = pop(stack).toGenericDict();
  auto value = dict.find(key);
  if (value == dict.end()) {
    dict.insert(key, default_value);
    push(stack, std::move(default_value));
  } else {
    push(stack, value->value());
  }
}

template <bool has_default>
void dictPop(Stack& stack) {
  IValue default_value;
  if (has_default) {
    default_value = pop(stack);
  }
  auto key = pop(stack);
  auto dict = pop(stack).toGenericDict();
  auto iter = dict.find(key);
  if (iter == dict.end()) {
    if (has_default) {
      push(stack, default_value);
    } else {
      AT_ERROR("KeyError: ", key);
    }
  } else {
    // note: before erase
    push(stack, iter->value());
    auto erase_count = dict.erase(key);
    TORCH_CHECK(
        erase_count == 1, "Expected to erase 1 item, found ", erase_count);
  }
}

void dictDelete(Stack& stack) {
  dictPop<false>(stack);
  // pop pushes an item on the stack but delete does not, so get rid of it
  pop(stack);
}

void dictPopItem(Stack& stack) {
  auto dict = pop(stack).toGenericDict();
  if (dict.size() == 0) {
    AT_ERROR("popitem(): dictionary is empty");
  }
  auto head_item = dict.begin();

  IValue tuple =
      c10::ivalue::Tuple::create({head_item->key(), head_item->value()});
  auto erase_count = dict.erase(head_item->key());
  TORCH_CHECK(
      erase_count == 1, "Expected to erase 1 item, found ", erase_count);
  push(stack, tuple);
}

void dictContains(Stack& stack) {
  auto key = pop(stack);
  auto dict = pop(stack).toGenericDict();
  push(stack, dict.contains(key));
}

void dictClear(Stack& stack) {
  auto dict = pop(stack).toGenericDict();
  dict.clear();
}

void dictUpdate(Stack& stack) {
  auto to_add = pop(stack).toGenericDict();
  auto dict = pop(stack).toGenericDict();

  for (const auto& item : to_add) {
    dict.insert_or_assign(item.key(), item.value());
  }
}

void dictItems(Stack& stack) {
  auto dict = pop(stack).toGenericDict();
  auto key_type = dict.keyType();
  auto value_type = dict.valueType();
  auto items =
      c10::impl::GenericList(TupleType::create({key_type, value_type}));
  items.reserve(dict.size());
  for (const auto& item : dict) {
    items.emplace_back(c10::ivalue::Tuple::create({item.key(), item.value()}));
  }
  push(stack, std::move(items));
}

void dictCopy(Stack& stack) {
  push(stack, pop(stack).toGenericDict().copy());
}

void dictConstructFromList(Stack& stack) {
  auto input_list = pop(stack);
  auto list = input_list.toList();
  auto tup_type = list.elementType()->expect<TupleType>();
  auto dict = c10::impl::GenericDict(
      tup_type->elements().at(0), tup_type->elements().at(1));
  dict.reserve(list.size());
  for (IValue input : list) {
    const auto& tup = input.toTupleRef().elements();
    dict.insert_or_assign(tup[0], tup[1]);
  }
  push(stack, dict);
}

#define CREATE_DICT_OPS(key_type)                                              \
  OperatorGeneratorArgs(                                                       \
      TORCH_SELECTIVE_SCHEMA("aten::len.Dict_" key_type "(Dict(" key_type      \
                             ", t) self) -> int"),                             \
      dictLen,                                                                 \
      aliasAnalysisFromSchema()),                                              \
      OperatorGeneratorArgs(                                                   \
          TORCH_SELECTIVE_SCHEMA("aten::keys." key_type "(Dict(" key_type      \
                                 ", t) self) -> " key_type "[](*)"),           \
          dictKeys,                                                            \
          aliasAnalysisFromSchema()),                                          \
      OperatorGeneratorArgs(                                                   \
          TORCH_SELECTIVE_SCHEMA("aten::values." key_type "(Dict(" key_type    \
                                 ", t) self) -> t[](*)"),                      \
          dictValues,                                                          \
          aliasAnalysisFromSchema()),                                          \
      OperatorGeneratorArgs(                                                   \
          TORCH_SELECTIVE_SCHEMA("aten::__getitem__.Dict_" key_type            \
                                 "(Dict(" key_type ", t) self, " key_type      \
                                 " key) -> t(*)"),                             \
          dictIndex,                                                           \
          aliasAnalysisFromSchema()),                                          \
      OperatorGeneratorArgs(                                                   \
          TORCH_SELECTIVE_SCHEMA("aten::get." key_type "(Dict(" key_type       \
                                 ", t) self, " key_type " key) -> t(*)?"),     \
          dictGet<false>,                                                      \
          aliasAnalysisFromSchema()),                                          \
      OperatorGeneratorArgs(                                                   \
          TORCH_SELECTIVE_SCHEMA("aten::get.default_" key_type                 \
                                 "(Dict(" key_type ", t) self, " key_type      \
                                 " key, t default_value) -> t(*)"),            \
          dictGet<true>,                                                       \
          aliasAnalysisFromSchema()),                                          \
      OperatorGeneratorArgs(                                                   \
          TORCH_SELECTIVE_SCHEMA(                                              \
              "aten::setdefault." key_type "(Dict(" key_type                   \
              ", t)(a!) self, " key_type                                       \
              "(b -> *) key, t(c -> *) default_value) -> t(*)"),               \
          dictSetDefault,                                                      \
          aliasAnalysisFromSchema()),                                          \
      OperatorGeneratorArgs(                                                   \
          TORCH_SELECTIVE_SCHEMA("aten::Delete.Dict_" key_type                 \
                                 "(Dict(" key_type ", t)(a!) self, " key_type  \
                                 " key) -> ()"),                               \
          dictDelete,                                                          \
          aliasAnalysisFromSchema()),                                          \
      OperatorGeneratorArgs(                                                   \
          TORCH_SELECTIVE_SCHEMA("aten::pop.Dict_" key_type "(Dict(" key_type  \
                                 ", t)(a!) self, " key_type " key) -> t(*)"),  \
          dictPop<false>,                                                      \
          aliasAnalysisFromSchema()),                                          \
      OperatorGeneratorArgs(                                                   \
          TORCH_SELECTIVE_SCHEMA("aten::pop.Dict_default_" key_type            \
                                 "(Dict(" key_type ", t)(a!) self, " key_type  \
                                 " key, t default_value) -> t(*)"),            \
          dictPop<true>,                                                       \
          aliasAnalysisFromSchema()),                                          \
      OperatorGeneratorArgs(                                                   \
          TORCH_SELECTIVE_SCHEMA("aten::popitem." key_type "(Dict(" key_type   \
                                 ", t)(a!) self) -> ((" key_type ", t))"),     \
          dictPopItem,                                                         \
          aliasAnalysisFromSchema()),                                          \
      OperatorGeneratorArgs(                                                   \
          TORCH_SELECTIVE_SCHEMA("aten::clear." key_type "(Dict(" key_type     \
                                 ", t)(a!) self) -> ()"),                      \
          dictClear,                                                           \
          aliasAnalysisFromSchema()),                                          \
      OperatorGeneratorArgs(                                                   \
          TORCH_SELECTIVE_SCHEMA("aten::update." key_type "(Dict(" key_type    \
                                 ", t)(a!) self, Dict(" key_type               \
                                 ", t)(a!) to_add) -> ()"),                    \
          dictUpdate,                                                          \
          aliasAnalysisFromSchema()),                                          \
      OperatorGeneratorArgs(                                                   \
          TORCH_SELECTIVE_SCHEMA("aten::items." key_type "(Dict(" key_type     \
                                 ", t) self) -> ((" key_type ", t)[])"),       \
          dictItems,                                                           \
          aliasAnalysisFromSchema()),                                          \
      OperatorGeneratorArgs(                                                   \
          TORCH_SELECTIVE_SCHEMA("aten::copy.Dict_" key_type "(Dict(" key_type \
                                 ", t)(a) self) -> Dict(" key_type ", t)"),    \
          dictCopy,                                                            \
          aliasAnalysisFromSchema()),                                          \
      OperatorGeneratorArgs(                                                   \
          TORCH_SELECTIVE_SCHEMA("aten::__contains__." key_type                \
                                 "(Dict(" key_type ", t) dict, " key_type      \
                                 " key) -> bool"),                             \
          dictContains,                                                        \
          aliasAnalysisFromSchema()),                                          \
      OperatorGeneratorArgs(                                                   \
          TORCH_SELECTIVE_SCHEMA("aten::_set_item." key_type "(Dict(" key_type \
                                 ", t)(a!) l, " key_type                       \
                                 "(b -> *) idx, t(c -> *) v) -> ()"),          \
          dictSetItem,                                                         \
          aliasAnalysisFromSchema()),                                          \
      OperatorGeneratorArgs(                                                   \
          TORCH_SELECTIVE_SCHEMA("aten::dict." key_type "((" key_type          \
                                 ", tVal)[] inputs) -> Dict(" key_type         \
                                 ", tVal)"),                                   \
          dictConstructFromList,                                               \
          aliasAnalysisFromSchema()),                                          \
      OperatorGeneratorArgs(                                                   \
          TORCH_SELECTIVE_SCHEMA("aten::dict.Dict_" key_type "(Dict(" key_type \
                                 ", t)(a) self) -> Dict(" key_type ", t)"),    \
          dictCopy,                                                            \
          aliasAnalysisFromSchema())

static const std::vector<OperatorGeneratorArgs> dict_ops{
    CREATE_DICT_OPS("str"),
    CREATE_DICT_OPS("int"),
    CREATE_DICT_OPS("bool"),
    CREATE_DICT_OPS("float"),
    CREATE_DICT_OPS("complex"),
    CREATE_DICT_OPS("Tensor"),
};
RegisterOperators reg_dict_ops(createOperators(dict_ops));

// NOLINTNEXTLINE(clang-diagnostic-unused-function)
constexpr c10::AliasAnalysisKind aliasAnalysisFromSchema() {
  return c10::AliasAnalysisKind::FROM_SCHEMA;
}

// Convert an python index (which may be negative) into an index usable for a
// C++ container
// NOLINTNEXTLINE(clang-diagnostic-unused-function)
int64_t normalizeIndex(int64_t idx, int64_t list_size) {
  if (idx < 0) {
    // Handle negative indexing
    idx = list_size + idx;
  }
  return idx;
}

int64_t stringFindImpl(
    std::string string,
    const std::string& substr,
    int64_t start,
    int64_t end,
    bool reverse = false) {
  int64_t size = string.size();
  if (start < 0) {
    start = std::max(int64_t(0), int64_t(size + start));
  }
  if (end < 0) {
    end = std::max(int64_t(0), int64_t(size + end + 1));
  }
  if (end > start) {
    string = string.substr(start, end - start);
  } else {
    string = "";
  }

  int64_t result = -1;
  if (string.size() >= substr.size()) {
    auto pos = string.find(substr, 0);
    if (reverse) {
      auto rpos = pos;
      do {
        pos = rpos;
        rpos = string.find(substr, pos + 1);
      } while (rpos != std::string::npos);
    }
    if (pos != std::string::npos) {
      result = pos + start;
    }
  }
  return result;
}

// String Ops
// Implementations located in torch/csrc/jit/runtime/register_prim_ops.cpp
static const std::vector<OperatorGeneratorArgs> stringOpGenArgs{
    OperatorGeneratorArgs(
        TORCH_SELECTIVE_SCHEMA(
            "aten::slice.str(str string, int? start=None, int? end=None, int step=1) -> str"),
        [](Stack& stack) {
          int64_t step = pop(stack).toInt();
          c10::optional<int64_t> end = pop(stack).toOptional<int64_t>();
          c10::optional<int64_t> start = pop(stack).toOptional<int64_t>();
          std::string string = pop(stack).toStringRef();
          push(stack, stringSlice(string, start, end, step));
        },
        aliasAnalysisFromSchema()),
    OperatorGeneratorArgs(
        TORCH_SELECTIVE_SCHEMA(
            "aten::strip(str self, str chars=' \\n\\t\\f\\v') -> str"),
        [](Stack& stack) {
          std::string chars = pop(stack).toStringRef();
          std::string string = pop(stack).toStringRef();
          auto rindex = string.find_last_not_of(chars);
          if (rindex != std::string::npos) {
            string = string.substr(0, rindex + 1);
          } else {
            string = "";
          }
          auto lindex = string.find_first_not_of(chars);
          if (lindex != std::string::npos) {
            string = string.substr(lindex, string.size());
          } else {
            string = "";
          }
          push(stack, string);
        },
        aliasAnalysisFromSchema()),
    OperatorGeneratorArgs(
        TORCH_SELECTIVE_SCHEMA(
            "aten::split.str(str self, str? separator=None, int max=-1) -> str[]"),
        [](Stack& stack) {
          int64_t max = pop(stack).toInt();
          IValue ivalue = pop(stack);
          std::string string = pop(stack).toStringRef();

          std::string::size_type prev_pos = 0;
          std::string::size_type pos = 0;
          c10::List<std::string> splits;
          if (ivalue == c10::nullopt) {
            // if separator is not specified,
            // a different splitting algorithm is applied as Python
            splits = splitNoneSeparator(string);
            push(stack, std::move(splits));
            return;
          }

          const std::string& separator = ivalue.toStringRef();

          if (separator.empty()) {
            throw std::runtime_error("ValueError: empty separator");
          }

          auto count = 0;

          while ((pos = string.find(separator, pos)) != std::string::npos) {
            count++;
            if (max >= 0 && count > max) {
              break;
            } else {
              splits.emplace_back(string.substr(prev_pos, pos - prev_pos));
            }
            pos += separator.size();
            prev_pos = pos;
          }
          splits.emplace_back(
              string.substr(prev_pos, string.size() - prev_pos));
          push(stack, std::move(splits));
        },
        aliasAnalysisFromSchema()),
    OperatorGeneratorArgs(
        TORCH_SELECTIVE_SCHEMA(
            "aten::splitlines(str self, bool keepends=False) -> str[]"),
        [](Stack& stack) {
          bool keepends = pop(stack).toBool();
          std::string string = pop(stack).toStringRef();
          std::string delimiters =
              "\n\r\r\n\v\x0b\f\x0c\x1c\x1d\x1e\x85\u2028\u2029";
          c10::List<std::string> splits;

          std::string::size_type prev_pos = 0;
          std::string::size_type pos = 0;
          while ((pos = string.find_first_of(delimiters, pos)) !=
                 std::string::npos) {
            splits.emplace_back(string.substr(prev_pos, pos - prev_pos));
            if (keepends) {
              splits.emplace_back(string.substr(pos, 1));
            }
            pos++;
            prev_pos = pos;
          }
          if (prev_pos != string.size()) {
            splits.emplace_back(
                string.substr(prev_pos, string.size() - prev_pos));
          }

          push(stack, std::move(splits));
        },
        aliasAnalysisFromSchema()),
    // upper and lower require there to be at least one alpha character,
    // and ignore all other characters
    OperatorGeneratorArgs(
        TORCH_SELECTIVE_SCHEMA("aten::isupper(str self) -> bool"),
        [](Stack& stack) {
          std::string string = pop(stack).toStringRef();
          bool found_alpha = false;
          bool is_upper = true;
          for (size_t i = 0; i < string.size() && is_upper; ++i) {
            char c = string[i];
            found_alpha |= static_cast<bool>(::isalpha(c));
            is_upper &= (!::isalpha(c) || ::isupper(c));
          }
          push(stack, found_alpha && is_upper);
        },
        aliasAnalysisFromSchema()),
    OperatorGeneratorArgs(
        TORCH_SELECTIVE_SCHEMA("aten::islower(str self) -> bool"),
        [](Stack& stack) {
          std::string string = pop(stack).toStringRef();
          bool found_alpha = false;
          bool is_lower = true;
          for (size_t i = 0; i < string.size() && is_lower; ++i) {
            char c = string[i];
            found_alpha |= static_cast<bool>(::isalpha(c));
            is_lower &= (!::isalpha(c) || ::islower(c));
          }
          push(stack, found_alpha && is_lower);
        },
        aliasAnalysisFromSchema()),
    OperatorGeneratorArgs(
        TORCH_SELECTIVE_SCHEMA("aten::capitalize(str self) -> str"),
        [](Stack& stack) {
          std::string string = pop(stack).toStringRef();
          std::stringstream ss;
          auto first_char = true;
          for (char c : string) {
            if (first_char) {
              ss << static_cast<char>(::toupper(c));
              first_char = false;
            } else {
              ss << static_cast<char>(::tolower(c));
            }
          }
          push(stack, ss.str());
        },
        aliasAnalysisFromSchema()),
    OperatorGeneratorArgs(
        TORCH_SELECTIVE_SCHEMA("aten::title(str self) -> str"),
        [](Stack& stack) {
          std::string string = pop(stack).toStringRef();
          std::stringstream ss;
          bool prev_is_nonalpha = true;
          for (char c : string) {
            if (prev_is_nonalpha) {
              ss << static_cast<char>(::toupper(c));
            } else {
              ss << static_cast<char>(::tolower(c));
            }
            if (::isalpha(c)) {
              prev_is_nonalpha = false;
            } else {
              prev_is_nonalpha = true;
            }
          }
          push(stack, ss.str());
        },
        aliasAnalysisFromSchema()),
    OperatorGeneratorArgs(
        TORCH_SELECTIVE_SCHEMA(
            "aten::center(str self, int width, str fillchar=' ') -> str"),
        [](Stack& stack) {
          std::string fillchar = pop(stack).toStringRef();
          int64_t width = pop(stack).toInt();
          std::string string = pop(stack).toStringRef();
          if (fillchar.size() != 1) {
            // TODO: this should be a TypeError
            throw std::runtime_error(
                "TypeError: The fill character must be exactly one character long");
          }
          if (string.size() > static_cast<std::string::size_type>(width)) {
            push(stack, string);
            return;
          }
          std::stringstream ss;
          std::string::size_type full_padding = width - string.size();
          std::string::size_type l_pad = full_padding / 2;
          std::string::size_type r_pad = (full_padding + 1) / 2;
          if (width % 2) {
            auto tmp = r_pad;
            r_pad = l_pad;
            l_pad = tmp;
          }
          for (std::string::size_type i = 0; i < l_pad; ++i) {
            ss << fillchar;
          }
          ss << string;
          for (std::string::size_type i = 0; i < r_pad; ++i) {
            ss << fillchar;
          }
          push(stack, ss.str());
        },
        aliasAnalysisFromSchema()),

    // Adapted from
    // https://stackoverflow.com/questions/22489073/counting-the-number-of-occurrences-of-a-string-within-a-string
    OperatorGeneratorArgs(
        TORCH_SELECTIVE_SCHEMA(
            "aten::count(str self, str substr, int start=0, int end=-1) -> int"),
        [](Stack& stack) {
          int64_t end = pop(stack).toInt();
          int64_t start = pop(stack).toInt();
          std::string substr = pop(stack).toStringRef();
          std::string string = pop(stack).toStringRef();
          int64_t size = string.size();
          if (start > size) {
            push(stack, 0);
            return;
          }
          if (start < 0) {
            start = std::max(int64_t(0), int64_t(size + start));
          }
          if (end < 0) {
            end = std::max(int64_t(0), int64_t(size + end + 1));
          }

          int64_t occurrences = 0;
          std::string::size_type pos = start;
          while ((pos = string.find(substr, pos)) != std::string::npos) {
            if (pos < static_cast<std::string::size_type>(end)) {
              ++occurrences;
            } else {
              break;
            }
            pos += substr.length();
          }
          push(stack, occurrences);
        },
        aliasAnalysisFromSchema()),
    OperatorGeneratorArgs(
        TORCH_SELECTIVE_SCHEMA(
            "aten::endswith(str self, str substr, int start=0, int end=-1) -> bool"),
        [](Stack& stack) {
          int64_t end = pop(stack).toInt();
          int64_t start = pop(stack).toInt();
          std::string substr = pop(stack).toStringRef();
          std::string string = pop(stack).toStringRef();
          int64_t size = string.size();
          if (start < 0) {
            start = std::max(int64_t(0), int64_t(size + start));
          }
          if (end < 0) {
            end = std::max(int64_t(0), int64_t(size + end + 1));
          }

          string = string.substr(start, end - start);

          auto result = false;
          if (string.length() >= substr.length()) {
            result = !string.compare(
                string.length() - substr.length(), substr.length(), substr);
          }
          push(stack, result);
        },
        aliasAnalysisFromSchema()),
    OperatorGeneratorArgs(
        TORCH_SELECTIVE_SCHEMA(
            "aten::startswith(str self, str substr, int start=0, int end=-1) -> bool"),
        [](Stack& stack) {
          int64_t end = pop(stack).toInt();
          int64_t start = pop(stack).toInt();
          std::string substr = pop(stack).toStringRef();
          std::string string = pop(stack).toStringRef();
          int64_t size = string.size();
          if (start < 0) {
            start = std::max(int64_t(0), int64_t(size + start));
          }
          if (end < 0) {
            end = std::max(int64_t(0), int64_t(size + end + 1));
          }

          string = string.substr(start, end - start);

          auto result = false;
          if (string.length() >= substr.length()) {
            result = !string.compare(0, substr.length(), substr);
          }
          push(stack, result);
        },
        aliasAnalysisFromSchema()),
    OperatorGeneratorArgs(
        TORCH_SELECTIVE_SCHEMA(
            "aten::expandtabs(str self, int tabsize=8) -> str"),
        [](Stack& stack) {
          int64_t tabsize = pop(stack).toInt();
          std::string string = pop(stack).toStringRef();
          std::stringstream ss;
          size_t index = 0;
          for (const auto& c : string) {
            if (c != '\t') {
              ss << c;
              index++;
            } else {
              if (tabsize <= 0) {
                continue;
              }
              do {
                ss << ' ';
                index++;
              } while (index % tabsize);
            }
          }
          push(stack, ss.str());
        },
        aliasAnalysisFromSchema()),
    OperatorGeneratorArgs(
        TORCH_SELECTIVE_SCHEMA(
            "aten::find(str self, str substr, int start=0, int end=-1) -> int"),
        [](Stack& stack) {
          int64_t end = pop(stack).toInt();
          int64_t start = pop(stack).toInt();
          std::string substr = pop(stack).toStringRef();
          std::string string = pop(stack).toStringRef();

          push(stack, stringFindImpl(string, substr, start, end));
        },
        aliasAnalysisFromSchema()),
    OperatorGeneratorArgs(
        TORCH_SELECTIVE_SCHEMA(
            "aten::rfind(str self, str substr, int start=0, int end=-1) -> int"),
        [](Stack& stack) {
          int64_t end = pop(stack).toInt();
          int64_t start = pop(stack).toInt();
          std::string substr = pop(stack).toStringRef();
          std::string string = pop(stack).toStringRef();

          push(stack, stringFindImpl(string, substr, start, end, true));
        },
        aliasAnalysisFromSchema()),
    OperatorGeneratorArgs(
        TORCH_SELECTIVE_SCHEMA(
            "aten::index.str(str self, str substr, int start=0, int end=-1) -> int"),
        [](Stack& stack) {
          int64_t end = pop(stack).toInt();
          int64_t start = pop(stack).toInt();
          std::string substr = pop(stack).toStringRef();
          std::string string = pop(stack).toStringRef();
          auto result = stringFindImpl(string, substr, start, end);
          if (result < 0) {
            throw std::runtime_error("ValueError: substring not found");
          }
          push(stack, result);
        },
        aliasAnalysisFromSchema()),
    OperatorGeneratorArgs(
        TORCH_SELECTIVE_SCHEMA(
            "aten::rindex(str self, str substr, int start=0, int end=-1) -> int"),
        [](Stack& stack) {
          int64_t end = pop(stack).toInt();
          int64_t start = pop(stack).toInt();
          std::string substr = pop(stack).toStringRef();
          std::string string = pop(stack).toStringRef();
          auto result = stringFindImpl(string, substr, start, end, true);
          if (result < 0) {
            throw std::runtime_error("ValueError: substring not found");
          }
          push(stack, result);
        },
        aliasAnalysisFromSchema()),
    OperatorGeneratorArgs(
        TORCH_SELECTIVE_SCHEMA("aten::isidentifier(str self) -> bool"),
        [](Stack& stack) {
          std::string string = pop(stack).toStringRef();
          LOG(WARNING)
              << "The isidentifier() implementation being used is from Python 2\n";
          if (string.size() < 1) {
            push(stack, false);
            return;
          }
          if (::isdigit(string[0])) {
            push(stack, false);
            return;
          }
          auto result = std::all_of(string.begin(), string.end(), [](char c) {
            return ::isalnum(c);
          });
          push(stack, result);
        },
        aliasAnalysisFromSchema()),
    OperatorGeneratorArgs(
        TORCH_SELECTIVE_SCHEMA("aten::istitle(str self) -> bool"),
        [](Stack& stack) {
          std::string string = pop(stack).toStringRef();
          auto result = false;

          bool prev_is_alpha = false;
          for (char c : string) {
            if (prev_is_alpha) {
              if (c != static_cast<char>(::tolower(c))) {
                result = false;
                break;
              }
            } else {
              if (c != static_cast<char>(::toupper(c))) {
                result = false;
                break;
              }
              // Only true if there exists at least one alpha
              if (::isalpha(c)) {
                result = true;
              }
            }
            if (::isalpha(c)) {
              prev_is_alpha = true;
            } else {
              prev_is_alpha = false;
            }
          }
          push(stack, result);
        },
        aliasAnalysisFromSchema()),
    // Can't reuse DEFINE_STRING_IS_OP because "" is printable
    OperatorGeneratorArgs(
        TORCH_SELECTIVE_SCHEMA("aten::isprintable(str self) -> bool"),
        [](Stack& stack) {
          std::string string = pop(stack).toStringRef();
          auto result = std::all_of(string.begin(), string.end(), [](char c) {
            return ::isalnum(c) || ::ispunct(c) || c == ' ';
          });
          push(stack, result);
        },
        aliasAnalysisFromSchema()),
    OperatorGeneratorArgs(
        TORCH_SELECTIVE_SCHEMA(
            "aten::ljust(str self, int width, str fillchar=' ') -> str"),
        [](Stack& stack) {
          std::string fillchar = pop(stack).toStringRef();
          int64_t width = pop(stack).toInt();
          std::string string = pop(stack).toStringRef();
          if (fillchar.size() != 1) {
            // TODO: this should be a TypeError
            throw std::runtime_error(
                "TypeError: The fill character must be exactly one character long");
          }
          auto to_append =
              std::max(int64_t(0), width - static_cast<int64_t>(string.size()));

          std::stringstream ss;
          ss << string;
          for (const auto i : c10::irange(to_append)) {
            (void)i; // Suppress unused variable warning
            ss << fillchar;
          }
          push(stack, ss.str());
        },
        aliasAnalysisFromSchema()),
    OperatorGeneratorArgs(
        TORCH_SELECTIVE_SCHEMA(
            "aten::rjust(str self, int width, str fillchar=' ') -> str"),
        [](Stack& stack) {
          std::string fillchar = pop(stack).toStringRef();
          int64_t width = pop(stack).toInt();
          std::string string = pop(stack).toStringRef();
          if (fillchar.size() != 1) {
            // TODO: this should be a TypeError
            throw std::runtime_error(
                "TypeError: The fill character must be exactly one character long");
          }
          auto to_append =
              std::max(int64_t(0), width - static_cast<int64_t>(string.size()));

          std::stringstream ss;
          for (const auto i : c10::irange(to_append)) {
            (void)i; // Suppress unused variable warning
            ss << fillchar;
          }
          ss << string;
          push(stack, ss.str());
        },
        aliasAnalysisFromSchema()),
    OperatorGeneratorArgs(
        TORCH_SELECTIVE_SCHEMA("aten::zfill(str self, int width) -> str"),
        [](Stack& stack) {
          int64_t width = pop(stack).toInt();
          std::string string = pop(stack).toStringRef();
          auto to_append =
              std::max(int64_t(0), width - static_cast<int64_t>(string.size()));

          std::stringstream ss;
          for (const auto i : c10::irange(to_append)) {
            (void)i; // Suppress unused variable warning
            ss << '0';
          }
          ss << string;
          push(stack, ss.str());
        },
        aliasAnalysisFromSchema()),
    OperatorGeneratorArgs(
        TORCH_SELECTIVE_SCHEMA(
            "aten::lstrip(str self, str chars=' \\n\\t\\f\\v') -> str"),
        [](Stack& stack) {
          std::string chars = pop(stack).toStringRef();
          std::string string = pop(stack).toStringRef();
          auto index = string.find_first_not_of(chars);
          if (index != std::string::npos) {
            string = string.substr(index, string.size());
          } else {
            string = "";
          }
          push(stack, string);
        },
        aliasAnalysisFromSchema()),
    OperatorGeneratorArgs(
        TORCH_SELECTIVE_SCHEMA(
            "aten::rstrip(str self, str chars=' \\n\\t\\f\\v') -> str"),
        [](Stack& stack) {
          std::string chars = pop(stack).toStringRef();
          std::string string = pop(stack).toStringRef();
          auto index = string.find_last_not_of(chars);
          if (index != std::string::npos) {
            string = string.substr(0, index + 1);
          } else {
            string = "";
          }
          push(stack, string);
        },
        aliasAnalysisFromSchema()),
    OperatorGeneratorArgs(
        TORCH_SELECTIVE_SCHEMA(
            "aten::replace(str self, str old, str new, int max=-1) -> str"),
        [](Stack& stack) {
          int64_t max = pop(stack).toInt();
          std::string new_str = pop(stack).toStringRef();
          std::string old_str = pop(stack).toStringRef();
          std::string string = pop(stack).toStringRef();
          int64_t occurrences = 0;
          std::string::size_type pos = 0;
          while ((pos = string.find(old_str, pos)) != std::string::npos) {
            if (max >= 0 && ++occurrences > max) {
              break;
            }
            string = string.replace(pos, old_str.length(), new_str);
            pos += new_str.length();
          }

          push(stack, string);
        },
        aliasAnalysisFromSchema()),
    OperatorGeneratorArgs(
        TORCH_SELECTIVE_SCHEMA(
            "aten::partition(str self, str separator) -> (str, str, str)"),
        [](Stack& stack) {
          std::string separator = pop(stack).toStringRef();
          std::string string = pop(stack).toStringRef();
          auto pos = string.find(separator, 0);
          if (pos == std::string::npos) {
            pos = string.size();
            separator = "";
          }
          auto pre_partition = string.substr(0, pos);
          auto post_partition =
              string.substr(pos + separator.size(), string.size());
          push(stack, pre_partition, separator, post_partition);
        },
        aliasAnalysisFromSchema()),
    OperatorGeneratorArgs(
        TORCH_SELECTIVE_SCHEMA(
            "aten::rpartition(str self, str separator) -> (str, str, str)"),
        [](Stack& stack) {
          std::string separator = pop(stack).toStringRef();
          std::string string = pop(stack).toStringRef();
          auto pos = string.find(separator, 0);
          auto rpos = pos;
          do {
            pos = rpos;
            rpos = string.find(separator, pos + 1);
          } while (rpos != std::string::npos);

          if (pos == std::string::npos) {
            pos = 0;
            separator = "";
          }

          auto pre_partition = string.substr(0, pos);
          auto post_partition =
              string.substr(pos + separator.size(), string.size());
          push(stack, pre_partition, separator, post_partition);
        },
        aliasAnalysisFromSchema()),
    OperatorGeneratorArgs(
        TORCH_SELECTIVE_SCHEMA(
            "aten::rsplit(str self, str separator=' ', int max=-1) -> str[]"),
        [](Stack& stack) {
          int64_t max = pop(stack).toInt();
          std::string separator = pop(stack).toStringRef();
          std::string string = pop(stack).toStringRef();
          std::reverse(separator.begin(), separator.end());
          std::reverse(string.begin(), string.end());

          std::string::size_type prev_pos = 0;
          std::string::size_type pos = 0;
          c10::List<std::string> splits;
          auto count = 0;
          while ((pos = string.find(separator, pos)) != std::string::npos) {
            count++;
            if (max >= 0 && count > max) {
              break;
            } else {
              auto substr = string.substr(prev_pos, pos - prev_pos);
              std::reverse(substr.begin(), substr.end());
              splits.emplace(splits.begin(), substr);
            }
            pos += separator.size();
            prev_pos = pos;
          }
          auto substr = string.substr(prev_pos, string.size() - prev_pos);
          std::reverse(substr.begin(), substr.end());
          splits.emplace(splits.begin(), substr);
          push(stack, std::move(splits));
        },
        aliasAnalysisFromSchema()),
    OperatorGeneratorArgs(
        TORCH_SELECTIVE_SCHEMA("aten::join(str self, str[] values) -> str"),
        [](Stack& stack) {
          IValue ivalue = pop(stack);
          c10::ArrayRef<IValue> ivalues = ivalue.toListRef();
          c10::List<std::string> values;
          for (const auto& v : ivalues) {
            values.emplace_back(v.toStringRef());
          }
          c10::optional<std::string> opt_string =
              pop(stack).toOptional<std::string>();
          const std::string& string = opt_string.value_or("");
          std::stringstream ss;
          for (auto it = values.begin(); it != values.end(); ++it) {
            ss << static_cast<std::string>(*it);
            if (it != values.end() - 1) {
              ss << string;
            }
          }
          push(stack, ss.str());
        },
        aliasAnalysisFromSchema()),
};

RegisterOperators regStrOps(createOperators(stringOpGenArgs));

static const std::vector<OperatorGeneratorArgs> opGenArgs1{
    OperatorGeneratorArgs(
        TORCH_SELECTIVE_SCHEMA("prim::rangelist(int n) -> int[]"),
        [](Stack& stack) {
          // NOLINTNEXTLINE(cppcoreguidelines-init-variables)
          int64_t n;
          pop(stack, n);
          c10::List<int64_t> elems;
          elems.reserve(n);
          for (const auto i : c10::irange(n)) {
            elems.push_back(i);
          }
          push(stack, std::move(elems));
        },
        aliasAnalysisFromSchema()),
    // note: this op needs to share a name with the Scalar -> Tensor conversion
    // because all _to_tensor conversion have to have the same operator namet
    OperatorGeneratorArgs(
        TORCH_SELECTIVE_SCHEMA("prim::NumToTensor.bool(bool a) -> Tensor"),
        numToTensorBool,
        aliasAnalysisFromSchema()),
    OperatorGeneratorArgs(
        TORCH_SELECTIVE_SCHEMA("aten::device(str a) -> Device"),
        [](Stack& stack) {
          push(stack, c10::Device(pop(stack).toStringRef()));
        },
        aliasAnalysisFromSchema()),
    OperatorGeneratorArgs(
        TORCH_SELECTIVE_SCHEMA("aten::percentFormat(str self, ...) -> str"),
        [](Stack& stack) {
          size_t num_inputs = pop(stack).toInt();
          percentFormat(stack, num_inputs);
        },
        aliasAnalysisFromSchema()),
    OperatorGeneratorArgs(
        TORCH_SELECTIVE_SCHEMA(
            "aten::to.prim_other(Tensor(a) self, bool non_blocking=False, bool copy=False) -> Tensor(a|b)"),
        [](Stack& stack) {
          at::Tensor self;
          // NOLINTNEXTLINE(cppcoreguidelines-init-variables)
          bool non_blocking;
          // NOLINTNEXTLINE(cppcoreguidelines-init-variables)
          bool copy;
          pop(stack, self, non_blocking, copy);
          c10::optional<c10::Device> device = c10::nullopt;
          c10::optional<at::ScalarType> scalarType = c10::nullopt;
          push(
              stack, to_dispatch(self, device, scalarType, non_blocking, copy));
        },
        aliasAnalysisFromSchema()),
    OperatorGeneratorArgs(
        TORCH_SELECTIVE_SCHEMA("prim::requires_grad(Tensor a) -> bool"),
        [](Stack& stack) {
          at::Tensor a;
          pop(stack, a);
          push(stack, a.requires_grad());
        },
        aliasAnalysisFromSchema()),
    OperatorGeneratorArgs(
        TORCH_SELECTIVE_SCHEMA("prim::grad(Tensor a) -> Tensor(*)"),
        [](Stack& stack) {
          at::Tensor a;
          pop(stack, a);
          push(stack, a.grad());
        },
        aliasAnalysisFromSchema()),
    OperatorGeneratorArgs(
        TORCH_SELECTIVE_SCHEMA("prim::is_sparse(Tensor a) -> bool"),
        [](Stack& stack) {
          at::Tensor a;
          pop(stack, a);
          push(stack, a.is_sparse());
        },
        aliasAnalysisFromSchema()),
    OperatorGeneratorArgs(
        TORCH_SELECTIVE_SCHEMA("prim::is_sparse_csr(Tensor a) -> bool"),
        [](Stack& stack) {
          at::Tensor a;
          pop(stack, a);
          push(stack, a.is_sparse_csr());
        },
        aliasAnalysisFromSchema()),
    OperatorGeneratorArgs(
        TORCH_SELECTIVE_SCHEMA("prim::is_mkldnn(Tensor a) -> bool"),
        [](Stack& stack) {
          at::Tensor a;
          pop(stack, a);
          push(stack, a.is_mkldnn());
        },
        aliasAnalysisFromSchema()),
    OperatorGeneratorArgs(
        TORCH_SELECTIVE_SCHEMA("prim::is_mps(Tensor a) -> bool"),
        [](Stack& stack) {
          at::Tensor a;
          pop(stack, a);
          push(stack, a.is_mps());
        },
        aliasAnalysisFromSchema()),
    OperatorGeneratorArgs(
        TORCH_SELECTIVE_SCHEMA("prim::is_vulkan(Tensor a) -> bool"),
        [](Stack& stack) {
          at::Tensor a;
          pop(stack, a);
          push(stack, a.is_vulkan());
        },
        aliasAnalysisFromSchema()),
    OperatorGeneratorArgs(
        TORCH_SELECTIVE_SCHEMA("prim::is_ipu(Tensor a) -> bool"),
        [](Stack& stack) {
          at::Tensor a;
          pop(stack, a);
          push(stack, a.is_ipu());
        },
        aliasAnalysisFromSchema()),
    OperatorGeneratorArgs(
        TORCH_SELECTIVE_SCHEMA("prim::is_quantized(Tensor a) -> bool"),
        [](Stack& stack) {
          at::Tensor a;
          pop(stack, a);
          push(stack, a.is_quantized());
        },
        aliasAnalysisFromSchema()),
    OperatorGeneratorArgs(
        TORCH_SELECTIVE_SCHEMA("prim::is_meta(Tensor a) -> bool"),
        [](Stack& stack) {
          at::Tensor a;
          pop(stack, a);
          push(stack, a.is_meta());
        },
        aliasAnalysisFromSchema()),
    OperatorGeneratorArgs(
        TORCH_SELECTIVE_SCHEMA("prim::is_ort(Tensor a) -> bool"),
        [](Stack& stack) {
          at::Tensor a;
          pop(stack, a);
          push(stack, a.is_ort());
        },
        aliasAnalysisFromSchema()),
    OperatorGeneratorArgs(
        TORCH_SELECTIVE_SCHEMA("prim::is_nested(Tensor a) -> bool"),
        [](Stack& stack) {
          at::Tensor a;
          pop(stack, a);
          push(stack, a.is_nested());
        },
        aliasAnalysisFromSchema()),
    OperatorGeneratorArgs(
        TORCH_SELECTIVE_SCHEMA("prim::name(Tensor a) -> str?"),
        [](Stack& stack) {
          at::Tensor a;
          pop(stack, a);
          if (a.name() == "") {
            push(stack, IValue());
          } else {
            push(stack, a.name());
          }
        },
        aliasAnalysisFromSchema()),
    OperatorGeneratorArgs(
        TORCH_SELECTIVE_SCHEMA("prim::index(Device self) -> int?"),
        [](Stack& stack) {
          auto d = pop(stack).toDevice();
          if (d.has_index()) {
            push(stack, d.index());
          } else {
            push(stack, IValue());
          }
        },
        aliasAnalysisFromSchema()),
    OperatorGeneratorArgs(
        // TODO return generator object when torchscript supports RNG
        // first-class
        TORCH_SELECTIVE_SCHEMA("aten::manual_seed(int seed) -> ()"),
        [](Stack& stack) { at::manual_seed(pop(stack).toInt()); },
        aliasAnalysisFromSchema()),
    OperatorGeneratorArgs(
        TORCH_SELECTIVE_SCHEMA("aten::cuda(Tensor(a) self) -> Tensor(a|b)"),
        [](Stack& stack) {
          at::Tensor a;
          pop(stack, a);
          push(stack, a.cuda());
        },
        aliasAnalysisFromSchema()),
    OperatorGeneratorArgs(
        TORCH_SELECTIVE_SCHEMA("prim::AutogradZero() -> Tensor"),
        [](Stack& stack) { stack.emplace_back(at::Tensor()); },
        aliasAnalysisSpecialCase()),
    OperatorGeneratorArgs(
        TORCH_SELECTIVE_SCHEMA(
            "prim::ReductionSizes(int[] size, int[] red_axes, bool keepdim = False) -> int[]"),
        [](Stack& stack) {
          bool keepdim = pop(stack).toBool();
          c10::List<int64_t> axes = pop(stack).toIntList();
          c10::List<int64_t> size = pop(stack).toIntList();
          if (keepdim) {
            for (const auto& axis : axes) {
              size.set(axis, 1);
            }
          } else {
            int64_t index = 0;
            auto iter = size.begin();
            std::sort(axes.begin(), axes.end());
            for (const auto& axis : axes) {
              // move iter to the next axis
              iter += axis - index;

              // input iter points to axis and is updated to axis + 1
              iter = size.erase(iter);

              // update current index for iter
              index = axis + 1;
            }
          }
          push(stack, IValue(std::move(size)));
        },
        aliasAnalysisFromSchema()),
    OperatorGeneratorArgs(
        TORCH_SELECTIVE_SCHEMA("prim::BroadcastSizes(...) -> int[]"),
        [](Stack& stack) {
          auto num_inputs = pop(stack).toInt();
          std::vector<int64_t> size;
          size.reserve(8);
          for (const auto i : c10::irange(num_inputs)) {
            size =
                at::infer_size(size, peek(stack, i, num_inputs).toDimVector());
          }
          drop(stack, num_inputs);
          push(stack, IValue(size));
        },
        aliasAnalysisSpecialCase()),
    OperatorGeneratorArgs(
        TORCH_SELECTIVE_SCHEMA(
            "aten::warn(str message, int stacklevel=2) -> ()"),
        [](Stack& stack) {
          TORCH_CHECK(false, "warn is implemented directly in the interpreter");
        },
        aliasAnalysisFromSchema()),

    OperatorGeneratorArgs(
        TORCH_SELECTIVE_SCHEMA(
            "onnx::Reshape(Tensor input, Tensor shape) -> Tensor"),
        [](Stack& stack) {
          at::Tensor input, shape;
          pop(stack, input, shape);
          shape = shape.contiguous();
          AT_ASSERT(shape.ndimension() == 1);
          at::IntArrayRef shape_list(shape.data_ptr<int64_t>(), shape.size(0));
          push(stack, input.reshape(shape_list));
        },
        aliasAnalysisSpecialCase()),
    OperatorGeneratorArgs(
        TORCH_SELECTIVE_SCHEMA("onnx::Shape(Tensor t) -> Tensor"),
        [](Stack& stack) {
          auto t = pop(stack).toTensor();
          at::IntArrayRef sizes = t.sizes();
          auto sizes_tensor = torch::empty(
              {static_cast<int64_t>(sizes.size())}, at::dtype(at::kLong));
          auto accessor = sizes_tensor.accessor<int64_t, 1>();
          for (const auto i : c10::irange(sizes.size())) {
            accessor[i] = sizes[i];
          }
          stack.emplace_back(sizes_tensor);
        },
        aliasAnalysisSpecialCase()),
    OperatorGeneratorArgs(
        TORCH_SELECTIVE_SCHEMA("prim::AutogradAnyNonZero(...) -> bool"),
        [](Stack& stack) {
          auto num_inputs = pop(stack).toInt();
          bool result = false;
          for (const IValue& v : last(stack, num_inputs)) {
            if (v.isTensor()) {
              if (v.toTensor().defined()) {
                result = true;
                break;
              }
            } else if (v.isTensorList()) {
              for (const at::Tensor& t : v.toTensorVector()) {
                if (t.defined()) {
                  result = true;
                }
              }
              if (result) {
                break;
              }
            } else {
              TORCH_INTERNAL_ASSERT(false);
            }
          }
          drop(stack, num_inputs);
          stack.emplace_back(result);
        },
        aliasAnalysisFromSchema()),
    OperatorGeneratorArgs(
        TORCH_SELECTIVE_SCHEMA("prim::AutogradAllZero(...) -> bool"),
        [](Stack& stack) {
          auto num_inputs = pop(stack).toInt();
          bool result = true;
          for (const IValue& v : last(stack, num_inputs)) {
            TORCH_INTERNAL_ASSERT(v.isTensor());
            if (v.toTensor().defined()) {
              result = false;
              break;
            }
          }
          drop(stack, num_inputs);
          stack.emplace_back(result);
        },
        aliasAnalysisFromSchema()),
    OperatorGeneratorArgs(
        TORCH_SELECTIVE_SCHEMA("prim::AutogradAllNonZero(...) -> bool"),
        [](Stack& stack) {
          auto num_inputs = pop(stack).toInt();
          bool result = true;
          for (const IValue& v : last(stack, num_inputs)) {
            TORCH_INTERNAL_ASSERT(v.isTensor());
            if (!v.toTensor().defined()) {
              result = false;
              break;
            }
          }
          drop(stack, num_inputs);
          stack.emplace_back(result);
        },
        aliasAnalysisFromSchema()),
    OperatorGeneratorArgs(
        TORCH_SELECTIVE_SCHEMA("prim::AutogradAdd(Any a, Any b) -> Any"),
        [](Stack& stack) {
          IValue i_a = pop(stack);
          IValue i_b = pop(stack);
          if (i_a.isNone() && i_b.isNone()) {
            stack.emplace_back(at::Tensor{});
            return;
          }
          if (i_a.isNone()) {
            stack.emplace_back(i_b.toTensor());
            return;
          }
          if (i_b.isNone()) {
            stack.emplace_back(i_a.toTensor());
            return;
          }
          at::Tensor a = i_a.toTensor();
          at::Tensor b = i_b.toTensor();
          // NOLINTNEXTLINE(bugprone-branch-clone)
          if (!a.defined() && !b.defined()) {
            // undef + undef == undef
            stack.emplace_back(a);
          } else if (!a.defined()) {
            stack.emplace_back(b);
          } else if (!b.defined()) {
            stack.emplace_back(a);
          } else {
            stack.emplace_back(a + b);
          }
        },
        aliasAnalysisSpecialCase()),
    OperatorGeneratorArgs(
        TORCH_SELECTIVE_SCHEMA(
            "aten::_size_if_not_equal(int[] self_size, int[] other_size) -> int[]?"),
        [](Stack& stack) {
          IValue self_size, other_size;
          pop(stack, self_size, other_size);
          auto s = self_size.toDimVector();
          auto o = other_size.toDimVector();
          if (s == o) {
            stack.emplace_back();
          } else {
            stack.emplace_back(std::move(self_size));
          }
        },
        aliasAnalysisFromSchema()),
    OperatorGeneratorArgs(
        TORCH_SELECTIVE_SCHEMA(
            "aten::_unwrap_optional(t(a)? optional) -> t(a)"),
        [](Stack& stack) {
          auto val = pop(stack);
          TORCH_CHECK(!val.isNone(), "Unwrapping null optional");
          push(stack, std::move(val));
        },
        aliasAnalysisFromSchema())};

RegisterOperators reg1(createOperators(opGenArgs1));

void hashValue(Stack& stack) {
  auto value = pop(stack);
  push(stack, value.hash());
}

static const std::vector<OperatorGeneratorArgs> opGenArgs2{
    // registered as Any[] so that heterogenous tuples can be called with len()
    OperatorGeneratorArgs(
        TORCH_SELECTIVE_SCHEMA("aten::len.any(Any[] a) -> int"),
        listLen,
        aliasAnalysisFromSchema()),

// these ops have a specialized implementation for the list element type
#define CREATE_SPECIALIZED_LIST_OPS(decl_type, value_type) \
  OperatorGeneratorArgs(                                   \
      TORCH_SELECTIVE_SCHEMA(                              \
          "aten::remove." decl_type "(" decl_type          \
          "[](a!) self,                                                           \
        " decl_type " el) -> ()"),                         \
      listRemove<value_type>,                              \
      aliasAnalysisFromSchema()),                          \
      OperatorGeneratorArgs(                               \
          TORCH_SELECTIVE_SCHEMA(                          \
              "aten::index.list_" decl_type "(" decl_type  \
              "[] self,                                                               \
        " decl_type " el) -> int"),                        \
          listIndex<value_type>,                           \
          aliasAnalysisFromSchema()),                      \
      OperatorGeneratorArgs(                               \
          TORCH_SELECTIVE_SCHEMA(                          \
              "aten::count." decl_type "(" decl_type       \
              "[] self,                                                               \
        " decl_type " el) -> int"),                        \
          listCount<value_type>,                           \
          aliasAnalysisFromSchema()),

    CREATE_SPECIALIZED_LIST_OPS("int", int64_t)
        CREATE_SPECIALIZED_LIST_OPS("float", double)
            CREATE_SPECIALIZED_LIST_OPS("bool", bool)
                CREATE_SPECIALIZED_LIST_OPS("Tensor", at::Tensor)
                    CREATE_SPECIALIZED_LIST_OPS("str", std::string)

#undef CREATE_GENERIC_LIST_OPS
#undef CREATE_SPECIALIZED_LIST_OPS

    // `listContains<T>` is not implemented for non-primitive types
    // TODO: Add List[bool] once .to<c10::List<bool>> doesn't throw an error
    OperatorGeneratorArgs(
        TORCH_SELECTIVE_SCHEMA(
            "aten::__contains__.float_list(float[] l, float item) -> bool"),
        listContains<double>,
        aliasAnalysisFromSchema()),
    OperatorGeneratorArgs(
        TORCH_SELECTIVE_SCHEMA(
            "aten::sort.int(int[](a!) self, bool reverse=False) -> ()"),
        listSort<int64_t>,
        aliasAnalysisFromSchema()),
    OperatorGeneratorArgs(
        TORCH_SELECTIVE_SCHEMA(
            "aten::sort.float(float[](a!) self, bool reverse=False) -> ()"),
        listSort<double>,
        aliasAnalysisFromSchema()),
    OperatorGeneratorArgs(
        TORCH_SELECTIVE_SCHEMA(
            "aten::sort.Tensor(Tensor[](a!) self, bool reverse=False) -> ()"),
        listSort<at::Tensor>,
        aliasAnalysisFromSchema()),
    OperatorGeneratorArgs(
        TORCH_SELECTIVE_SCHEMA(
            "aten::sort.bool(bool[](a!) self, bool reverse=False) -> ()"),
        listSort<bool>,
        aliasAnalysisFromSchema()),
    OperatorGeneratorArgs(
        TORCH_SELECTIVE_SCHEMA(
            "aten::sort.str(str[](a!) self, bool reverse=False) -> ()"),
        listSort<std::string>,
        aliasAnalysisFromSchema()),
    OperatorGeneratorArgs(
        TORCH_SELECTIVE_SCHEMA("aten::sorted.int(int[](a) input) -> (int[])"),
        listCopyAndSort<int64_t>,
        aliasAnalysisFromSchema()),
    OperatorGeneratorArgs(
        TORCH_SELECTIVE_SCHEMA(
            "aten::sorted.float(float[](a) input) -> (float[])"),
        listCopyAndSort<double>,
        aliasAnalysisFromSchema()),
    OperatorGeneratorArgs(
        TORCH_SELECTIVE_SCHEMA(
            "aten::sorted.Tensor(Tensor[](a) input) -> (Tensor[])"),
        listCopyAndSort<at::Tensor>,
        aliasAnalysisFromSchema()),
    OperatorGeneratorArgs(
        TORCH_SELECTIVE_SCHEMA(
            "aten::sorted.bool(bool[](a) input) -> (bool[])"),
        listCopyAndSort<bool>,
        aliasAnalysisFromSchema()),
    OperatorGeneratorArgs(
        TORCH_SELECTIVE_SCHEMA("aten::sorted.str(str[](a) input) -> (str[])"),
        listCopyAndSort<std::string>,
        aliasAnalysisFromSchema()),
    OperatorGeneratorArgs(
        TORCH_SELECTIVE_SCHEMA(
            "aten::eq.float_list(float[] a, float[] b) -> bool"),
        listEq<double>,
        aliasAnalysisFromSchema()),
    OperatorGeneratorArgs(
        TORCH_SELECTIVE_SCHEMA(
            "aten::eq.Tensor_list(Tensor[] a, Tensor[] b) -> bool"),
        listEq<at::Tensor>,
        aliasAnalysisFromSchema()),
    OperatorGeneratorArgs(
        TORCH_SELECTIVE_SCHEMA(
            "aten::eq.bool_list(bool[] a, bool[] b) -> bool"),
        listEq<bool>,
        aliasAnalysisFromSchema()),
    OperatorGeneratorArgs(
        TORCH_SELECTIVE_SCHEMA("aten::eq.str_list(str[] a, str[] b) -> bool"),
        listEq<std::string>,
        aliasAnalysisFromSchema()),
    OperatorGeneratorArgs(
        TORCH_SELECTIVE_SCHEMA(
            "aten::ne.float_list(float[] a, float[] b) -> bool"),
        listNe<double>,
        aliasAnalysisFromSchema()),
    OperatorGeneratorArgs(
        TORCH_SELECTIVE_SCHEMA(
            "aten::ne.Tensor_list(Tensor[] a, Tensor[] b) -> bool"),
        listNe<at::Tensor>,
        aliasAnalysisFromSchema()),
    OperatorGeneratorArgs(
        TORCH_SELECTIVE_SCHEMA(
            "aten::ne.bool_list(bool[] a, bool[] b) -> bool"),
        listNe<bool>,
        aliasAnalysisFromSchema()),
    OperatorGeneratorArgs(
        TORCH_SELECTIVE_SCHEMA("aten::ne.str_list(str[] a, str[] b) -> bool"),
        listNe<std::string>,
        aliasAnalysisFromSchema()),

#define DEFINE_CONVERT_BASE_OP(op_name, prefix, char_op) \
  OperatorGeneratorArgs(                                 \
      TORCH_SELECTIVE_SCHEMA(#op_name "(int i) -> str"), \
      [](Stack& stack) {                                 \
        auto i = pop(stack).toInt();                     \
        std::stringstream ss;                            \
        if (i < 0) {                                     \
          ss << "-";                                     \
          i = -i;                                        \
        }                                                \
        ss << "0" << prefix << char_op << i;             \
        push(stack, ss.str());                           \
      },                                                 \
      aliasAnalysisFromSchema())

    DEFINE_CONVERT_BASE_OP(aten::hex, "x", std::hex),
    DEFINE_CONVERT_BASE_OP(aten::oct, "o", std::oct),

    OperatorGeneratorArgs(
        TORCH_SELECTIVE_SCHEMA("aten::bin(int i) -> str"),
        [](Stack& stack) {
          auto i = pop(stack).toInt();
          std::stringstream ss;
          if (i == 0) {
            push(stack, "0b0");
          } else {
            if (i < 0) {
              ss << "-";
              i = -i;
            }
            std::string str = std::bitset<8 * sizeof(i)>(i).to_string();
            str.erase(0, std::min(str.find_first_not_of('0'), str.size() - 1));
            ss << "0b" << str;
            push(stack, ss.str());
          }
        },
        aliasAnalysisFromSchema()),
    // TODO: deprecate this in favor of aten::getelem
    OperatorGeneratorArgs(
        TORCH_SELECTIVE_SCHEMA(
            "prim::StringIndex(str string, int index) -> str"),
        [](Stack& stack) {
          auto index = pop(stack).toInt();
          auto string = pop(stack).toStringRef();
          auto norm_index = normalizeIndex(index, string.size());
          char c = string.at(norm_index);
          push(stack, std::string(&c, 1));
        },
        aliasAnalysisFromSchema()),
    OperatorGeneratorArgs(
        TORCH_SELECTIVE_SCHEMA("aten::chr(int i) -> str"),
        [](Stack& stack) {
          auto i = pop(stack).toInt();
          std::stringstream ss;
          TORCH_CHECK(
              i >= 0 && i < 1114111,
              "chr() arg not in range(0x110000), found ",
              i);
          char c = i;
          ss << c;
          push(stack, ss.str());
        },
        aliasAnalysisFromSchema()),

    // only used in loop unrolling, not exposed to end users
    DEFINE_INT_OP(aten::__round_to_zero_floordiv, a / b),

    OperatorGeneratorArgs(
        TORCH_SELECTIVE_SCHEMA("aten::modf(float a) -> (float, float)"),
        [](Stack& stack) {
          // NOLINTNEXTLINE(cppcoreguidelines-init-variables)
          double a;
          pop(stack, a);
          // NOLINTNEXTLINE(cppcoreguidelines-init-variables)
          double b, c;
          b = modf(a, &c);
          push(stack, b, c);
        },
        aliasAnalysisFromSchema()),
    OperatorGeneratorArgs(
        TORCH_SELECTIVE_SCHEMA("aten::frexp(float a) -> (float, int)"),
        [](Stack& stack) {
          // NOLINTNEXTLINE(cppcoreguidelines-init-variables)
          double a;
          pop(stack, a);
          // NOLINTNEXTLINE(cppcoreguidelines-init-variables)
          double m;
          // NOLINTNEXTLINE(cppcoreguidelines-init-variables)
          int e;
          m = std::frexp(a, &e);
          push(stack, m, e);
        },
        aliasAnalysisFromSchema()),
    OperatorGeneratorArgs(
        TORCH_SELECTIVE_SCHEMA("aten::ldexp(float x, int i) -> float"),
        [](Stack& stack) {
          // NOLINTNEXTLINE(cppcoreguidelines-init-variables)
          double a;
          // NOLINTNEXTLINE(cppcoreguidelines-init-variables)
          int64_t b;
          pop(stack, a, b);
          push(stack, std::ldexp(a, b));
        },
        aliasAnalysisFromSchema()),
    DEFINE_BINARY_FLOAT_OP(aten::mathremainder, std::remainder(a, b)),

    DEFINE_INT_OP(aten::__and__, a& b),
    DEFINE_INT_OP(aten::__or__, a | b),
    DEFINE_INT_OP(aten::__xor__, a ^ b),
    DEFINE_INT_OP(aten::__lshift__, a << b),
    DEFINE_INT_OP(aten::__rshift__, a >> b),

    DEFINE_GENERIC_BINARY_OP(
        aten::log,
        std::log(a) / std::log(b),
        float,
        complex),
    DEFINE_INT_FLOAT_OP(aten::log, std::log(a) / std::log(b), float),
    DEFINE_INT_COMPLEX_OP(aten::log, std::log(a) / std::log(b), complex),
    DEFINE_FLOAT_COMPLEX_OP(aten::log, std::log(a) / std::log(b), complex),
    DEFINE_SCALAR_BINARY_OP_AVOID_COLLISION(
        aten::log,
        std::log(a) / std::log(b),
        std::log(a) / std::log(b),
        float),
    DEFINE_UNARY_OP(aten::log1p, std::log1p(a), float, float),
    DEFINE_UNARY_OP_WITH_COMPLEX(aten::log10, std::log10(a), float, float),
    DEFINE_UNARY_OP_WITH_COMPLEX(aten::sqrt, std::sqrt(a), float, float),
    DEFINE_UNARY_OP_WITH_COMPLEX(aten::acos, std::acos(a), float, float),
    DEFINE_UNARY_OP_WITH_COMPLEX(aten::asin, std::asin(a), float, float),
    DEFINE_UNARY_OP_WITH_COMPLEX(aten::atan, std::atan(a), float, float),
    DEFINE_GENERIC_OP(
        aten::atan2,
        std::atan2(a, b),
        std::atan2(a, b),
        float,
        float),
    DEFINE_INT_FLOAT_OP(aten::atan2, std::atan2(a, b), float),
    DEFINE_SCALAR_BINARY_OP_AVOID_COLLISION(
        aten::atan2,
        std::atan2(a, b),
        std::atan2(a, b),
        float),
    DEFINE_UNARY_OP_WITH_COMPLEX(aten::cos, std::cos(a), float, float),
    DEFINE_UNARY_OP_WITH_COMPLEX(aten::sin, std::sin(a), float, float),
    DEFINE_UNARY_OP_WITH_COMPLEX(aten::tan, std::tan(a), float, float),
    DEFINE_UNARY_OP_WITH_COMPLEX(aten::asinh, std::asinh(a), float, float),
    DEFINE_UNARY_OP_WITH_COMPLEX(aten::atanh, std::atanh(a), float, float),
    DEFINE_UNARY_OP_WITH_COMPLEX(aten::acosh, std::acosh(a), float, float),
    DEFINE_UNARY_OP_WITH_COMPLEX(aten::sinh, std::sinh(a), float, float),
    DEFINE_UNARY_OP_WITH_COMPLEX(aten::cosh, std::cosh(a), float, float),
    DEFINE_UNARY_OP_WITH_COMPLEX(aten::tanh, std::tanh(a), float, float),
    DEFINE_UNARY_OP_WITH_COMPLEX_CAST(
        aten::angle,
        std::arg(a),
        float,
        float,
        float,
        float),
    DEFINE_UNARY_OP(aten::degrees, degrees(a), float, float),
    DEFINE_UNARY_OP(aten::radians, radians(a), float, float),
    DEFINE_BINARY_FLOAT_OP(aten::fmod, std::fmod(a, b)),
    DEFINE_UNARY_INT_OP(aten::factorial, factorial(a), int),
    DEFINE_UNARY_FLOAT_OP(aten::isnan, std::isnan(a), bool),
    DEFINE_UNARY_FLOAT_OP(aten::isfinite, std::isfinite(a), bool),
    DEFINE_UNARY_FLOAT_OP(aten::isinf, std::isinf(a), bool),
    DEFINE_UNARY_COMPLEX_OP(
        aten::isnan,
        std::isnan(a.real()) || std::isnan(a.imag()),
        bool),
    DEFINE_UNARY_COMPLEX_OP(
        aten::isfinite,
        std::isfinite(a.real()) && std::isfinite(a.imag()),
        bool),
    DEFINE_UNARY_COMPLEX_OP(
        aten::isinf,
        std::isinf(a.real()) || std::isinf(a.imag()),
        bool),
    DEFINE_UNARY_OP(aten::gamma, std::tgamma(a), float, float),
    DEFINE_UNARY_OP(aten::erf, std::erf(a), float, float),
    DEFINE_UNARY_OP(aten::erfc, std::erfc(a), float, float),
    DEFINE_UNARY_OP(aten::expm1, std::expm1(a), float, float),
    DEFINE_UNARY_OP(aten::fabs, std::fabs(a), float, float),
    DEFINE_UNARY_OP(aten::lgamma, std::lgamma(a), float, float),

    // TODO: move abs to aten namespace because it's schematized!
    DEFINE_UNARY_OP_WITH_COMPLEX_CAST(
        prim::abs,
        std::abs(a),
        int,
        float,
        float,
        float),
    OperatorGeneratorArgs(
        TORCH_SELECTIVE_SCHEMA("prim::abs(Tensor x) -> Tensor"),
        [](Stack& stack) {
          at::Tensor x;
          pop(stack, x);
          push(stack, x.abs());
        },
        aliasAnalysisFromSchema()),

    DEFINE_INT_OP(aten::gcd, gcd(a, b)),

    DEFINE_GENERIC_OP(
        aten::copysign,
        std::copysign(a, b),
        std::copysign(a, b),
        float,
        float),
    DEFINE_INT_FLOAT_OP(aten::copysign, std::copysign(a, b), float),
    DEFINE_SCALAR_BINARY_OP(
        aten::copysign,
        std::copysign(a, b),
        std::copysign(a, b),
        float),
    OperatorGeneratorArgs(
        TORCH_SELECTIVE_SCHEMA("aten::_tensor_to_list(Tensor self) -> int[]"),
        [](Stack& stack) {
          at::Tensor t;
          pop(stack, t);
          c10::List<int64_t> elems;
          elems.reserve(t.size(0));
          for (const auto i : c10::irange(t.size(0))) {
            elems.push_back(*t[i].data_ptr<int32_t>());
          }
          push(stack, std::move(elems));
        },
        aliasAnalysisFromSchema()),
    OperatorGeneratorArgs(
        TORCH_SELECTIVE_SCHEMA("aten::_list_to_tensor(int[] self) -> Tensor"),
        [](Stack& stack) {
          c10::List<int64_t> l = pop(stack).toIntList();
          auto t = torch::empty(
              {static_cast<int64_t>(l.size())}, at::dtype(at::kInt));
          for (const auto i : c10::irange(l.size())) {
            t[i] = l.get(i);
          }
          push(stack, std::move(t));
        },
        aliasAnalysisFromSchema()),
    OperatorGeneratorArgs(
        TORCH_SELECTIVE_SCHEMA("aten::sum.int(int[] self) -> int"),
        [](Stack& stack) {
          c10::List<int64_t> l = pop(stack).toIntList();
          auto sum = 0;
          for (const auto& elem : l) {
            sum += elem;
          }
          push(stack, sum);
        },
        aliasAnalysisFromSchema()),
    OperatorGeneratorArgs(
        TORCH_SELECTIVE_SCHEMA("aten::sum.float(float[] self) -> float"),
        [](Stack& stack) {
          c10::List<double> l = pop(stack).toDoubleList();
          auto sum = 0.0;
          for (const auto& elem : l) {
            sum += elem;
          }
          push(stack, sum);
        },
        aliasAnalysisFromSchema()),
    OperatorGeneratorArgs(
        TORCH_SELECTIVE_SCHEMA("aten::sum.complex(complex[] self) -> complex"),
        [](Stack& stack) {
          c10::List<c10::complex<double>> l = pop(stack).toComplexDoubleList();
          c10::complex<double> sum = 0.0;
          for (const auto i : c10::irange(l.size())) {
            sum = sum + l.extract(i);
          }
          push(stack, sum);
        },
        aliasAnalysisFromSchema()),
    OperatorGeneratorArgs(
        TORCH_SELECTIVE_SCHEMA("aten::sum.bool(bool[] self) -> int"),
        [](Stack& stack) {
          c10::List<bool> l = pop(stack).toBoolList();
          auto sum = 0;
          for (const auto& elem : l) {
            if (elem) {
              sum += 1;
            }
          }
          push(stack, sum);
        },
        aliasAnalysisFromSchema()),
    OperatorGeneratorArgs(
        TORCH_SELECTIVE_SCHEMA("aten::any.str(str[] self) -> bool"),
        [](Stack& stack) {
          auto l = pop(stack).toList();
          for (const auto& elem : l) {
            if (elem != "") {
              push(stack, true);
              return;
            }
          }
          push(stack, false);
        },
        aliasAnalysisFromSchema()),
    OperatorGeneratorArgs(
        TORCH_SELECTIVE_SCHEMA("aten::any.int(int[] self) -> bool"),
        [](Stack& stack) {
          c10::List<int64_t> l = pop(stack).toIntList();
          for (const auto& elem : l) {
            if (elem) {
              push(stack, true);
              return;
            }
          }
          push(stack, false);
        },
        aliasAnalysisFromSchema()),
    OperatorGeneratorArgs(
        TORCH_SELECTIVE_SCHEMA("aten::any.float(float[] self) -> bool"),
        [](Stack& stack) {
          c10::List<double> l = pop(stack).toDoubleList();
          for (const auto& elem : l) {
            if (elem) {
              push(stack, true);
              return;
            }
          }
          push(stack, false);
        },
        aliasAnalysisFromSchema()),
    OperatorGeneratorArgs(
        TORCH_SELECTIVE_SCHEMA("aten::any.bool(bool[] self) -> bool"),
        [](Stack& stack) {
          c10::List<bool> l = pop(stack).toBoolList();
          for (const auto& elem : l) {
            if (elem) {
              push(stack, true);
              return;
            }
          }
          push(stack, false);
        },
        aliasAnalysisFromSchema()),
    OperatorGeneratorArgs(
        TORCH_SELECTIVE_SCHEMA("aten::all.int(int[] self) -> bool"),
        [](Stack& stack) {
          c10::List<int64_t> l = pop(stack).toIntList();
          for (const auto& elem : l) {
            if (!elem) {
              push(stack, false);
              return;
            }
          }
          push(stack, true);
        },
        aliasAnalysisFromSchema()),
    OperatorGeneratorArgs(
        TORCH_SELECTIVE_SCHEMA("aten::all.float(float[] self) -> bool"),
        [](Stack& stack) {
          c10::List<double> l = pop(stack).toDoubleList();
          for (const auto& elem : l) {
            if (!elem) {
              push(stack, false);
              return;
            }
          }
          push(stack, true);
        },
        aliasAnalysisFromSchema()),
    OperatorGeneratorArgs(
        TORCH_SELECTIVE_SCHEMA("aten::all.bool(bool[] self) -> bool"),
        [](Stack& stack) {
          c10::List<bool> l = pop(stack).toBoolList();
          for (const auto& elem : l) {
            if (!elem) {
              push(stack, false);
              return;
            }
          }
          push(stack, true);
        },
        aliasAnalysisFromSchema()),
    OperatorGeneratorArgs(
        TORCH_SELECTIVE_SCHEMA("aten::divmod.int(int x, int y) -> (int, int)"),
        [](Stack& stack) {
          // NOLINTNEXTLINE(cppcoreguidelines-init-variables)
          int64_t a, b;
          lldiv_t divresult = {};
          pop(stack, a, b);
          if (b == 0) {
            throw std::runtime_error(
                "ZeroDivisionError: integer division or modulo by zero");
          }
          divresult = lldiv(a, b);
          if (divresult.rem && (a < 0) != (b < 0)) {
            divresult.quot -= 1;
            divresult.rem += b;
          }
          push(
              stack,
              static_cast<int64_t>(divresult.quot),
              static_cast<int64_t>(divresult.rem));
        },
        aliasAnalysisFromSchema()),
    OperatorGeneratorArgs(
        TORCH_SELECTIVE_SCHEMA(
            "aten::divmod.float(float x, float y) -> (float, float)"),
        [](Stack& stack) {
          // NOLINTNEXTLINE(cppcoreguidelines-init-variables)
          double a, b;
          pop(stack, a, b);
          if (b == 0) {
            throw std::runtime_error("ZeroDivisionError: float divmod()");
          }
          double rem = fmod(a, b);
          // NOLINTNEXTLINE(cppcoreguidelines-narrowing-conversions,bugprone-narrowing-conversions)
          if (rem && (a < 0) != (b < 0)) {
            rem += b;
          }
          push(stack, (a - rem) / b, rem);
        },
        aliasAnalysisFromSchema()),
    OperatorGeneratorArgs(
        TORCH_SELECTIVE_SCHEMA("prim::id(AnyClassType? x) -> int"),
        [](Stack& stack) {
          IValue a;
          pop(stack, a);
          if (a.isNone()) {
            push(stack, 0);
          } else {
            push(stack, reinterpret_cast<int64_t>(a.internalToPointer()));
          }
        },
        aliasAnalysisFromSchema()),
    // This operator is generated inside the compiler for indexing into
    // ModuleList without a statically determinable key. Accordingly,
    // self must be a ModuleType and the output must be an InterfaceType.
    OperatorGeneratorArgs(
        TORCH_SELECTIVE_SCHEMA(
            "prim::ModuleContainerIndex.list(Any self, int ind) -> Any"),
        [](Stack& stack) {
          IValue ind = pop(stack);
          IValue module_dict = pop(stack);
          std::stringstream ss;
          ss << ind.toInt();
          push(
              stack, torch::jit::Object(module_dict.toObject()).attr(ss.str()));
        },
        aliasAnalysisFromSchema()),

#define DEFINE_DIVMOD_MIXED_OP(type_a, type_b)                               \
  OperatorGeneratorArgs(                                                     \
      TORCH_SELECTIVE_SCHEMA("aten::divmod." #type_a "_" #type_b "(" #type_a \
                             " x," #type_b " y) -> (float, float)"),         \
      [](Stack& stack) {                                                     \
        type_a a;                                                            \
        type_b b;                                                            \
        pop(stack, a, b);                                                    \
        if (b == 0) {                                                        \
          throw std::runtime_error("ZeroDivisionError: float divmod()");     \
        }                                                                    \
        double quot = floor(a / b);                                          \
        double rem = a - (quot * b);                                         \
        push(stack, quot, rem);                                              \
      },                                                                     \
      aliasAnalysisFromSchema())

    DEFINE_DIVMOD_MIXED_OP(int, float),
    DEFINE_DIVMOD_MIXED_OP(float, int),

#undef DEFINE_DIVMOD_MIXED_OP
    OperatorGeneratorArgs(
        TORCH_SELECTIVE_SCHEMA("aten::hash.generic(t value) -> int"),
        hashValue,
        aliasAnalysisFromSchema()),

#define DEFINE_COMPLEX_OP(type_a, type_b, actual_type_a, actual_type_b)       \
  OperatorGeneratorArgs(                                                      \
      TORCH_SELECTIVE_SCHEMA("aten::Complex." #type_a "_" #type_b "(" #type_a \
                             " x," #type_b " y) -> complex"),                 \
      [](Stack& stack) {                                                      \
        actual_type_a a;                                                      \
        actual_type_b b;                                                      \
        pop(stack, a, b);                                                     \
        auto comp = c10::complex<double>(a, b);                               \
        push(stack, comp);                                                    \
      },                                                                      \
      aliasAnalysisFromSchema())

#define DEFINE_COMPLEX_OP_WITH_TENSOR_ARG(                                    \
    type_a, type_b, actual_type_a, actual_type_b)                             \
  OperatorGeneratorArgs(                                                      \
      TORCH_SELECTIVE_SCHEMA("aten::Complex." #type_a "_" #type_b "(" #type_a \
                             " x," #type_b " y) -> complex"),                 \
      [](Stack& stack) {                                                      \
        actual_type_a a;                                                      \
        actual_type_b b;                                                      \
        pop(stack, a, b);                                                     \
        auto comp = c10::complex<double>(a.item<double>(), b);                \
        push(stack, comp);                                                    \
      },                                                                      \
      aliasAnalysisFromSchema()),                                             \
      OperatorGeneratorArgs(                                                  \
          TORCH_SELECTIVE_SCHEMA("aten::Complex." #type_b "_" #type_a         \
                                 "(" #type_b " x," #type_a " y) -> complex"), \
          [](Stack& stack) {                                                  \
            actual_type_b a;                                                  \
            actual_type_a b;                                                  \
            pop(stack, a, b);                                                 \
            auto comp = c10::complex<double>(a, b.item<double>());            \
            push(stack, comp);                                                \
          },                                                                  \
          aliasAnalysisFromSchema())

    DEFINE_COMPLEX_OP(int, bool, int, bool),
    DEFINE_COMPLEX_OP(bool, int, bool, int),
    DEFINE_COMPLEX_OP(float, bool, double, bool),
    DEFINE_COMPLEX_OP(bool, float, bool, double),
    DEFINE_COMPLEX_OP(float, int, double, int),
    DEFINE_COMPLEX_OP(int, float, int, double),
    DEFINE_COMPLEX_OP(int, int, int, int),
    DEFINE_COMPLEX_OP(bool, bool, bool, bool),
    DEFINE_COMPLEX_OP(float, float, double, double),
    DEFINE_COMPLEX_OP_WITH_TENSOR_ARG(Tensor, float, at::Tensor, double),
    DEFINE_COMPLEX_OP_WITH_TENSOR_ARG(Tensor, int, at::Tensor, int),
    DEFINE_COMPLEX_OP_WITH_TENSOR_ARG(Tensor, bool, at::Tensor, bool),
};

RegisterOperators reg2(createOperators(opGenArgs2));

} // namespace
} // namespace jit
} // namespace torch<|MERGE_RESOLUTION|>--- conflicted
+++ resolved
@@ -411,24 +411,19 @@
         size,
         aliasAnalysisFromSchema()),
     OperatorGeneratorArgs(
-        TORCH_SELECTIVE_SCHEMA("aten::stride(Tensor self) -> int[]"),
-        stride,
-        aliasAnalysisFromSchema()),
-    OperatorGeneratorArgs(
         TORCH_SELECTIVE_SCHEMA("aten::sym_size(Tensor self) -> SymInt[]"),
         sym_size,
         aliasAnalysisFromSchema()),
     OperatorGeneratorArgs(
-<<<<<<< HEAD
+        TORCH_SELECTIVE_SCHEMA("aten::stride(Tensor self) -> int[]"),
+        [](Stack& stack) {
+          at::Tensor arg = pop(stack).toTensor();
+          push(stack, arg.strides());
+        },
+        aliasAnalysisFromSchema()),
+    OperatorGeneratorArgs(
         TORCH_SELECTIVE_SCHEMA("aten::sym_stride(Tensor self) -> SymInt[]"),
         sym_stride,
-=======
-        TORCH_SELECTIVE_SCHEMA("aten::stride(Tensor self) -> int[]"),
-        [](Stack& stack) {
-          at::Tensor arg = pop(stack).toTensor();
-          push(stack, arg.strides());
-        },
->>>>>>> d1a68ddf
         aliasAnalysisFromSchema()),
     OperatorGeneratorArgs(
         TORCH_SELECTIVE_SCHEMA("prim::EnumName(AnyEnumType enum) -> str"),
