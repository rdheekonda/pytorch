--- conflicted
+++ resolved
@@ -380,12 +380,7 @@
     case UnaryOpType::IsNegInf:
     case UnaryOpType::IsPosInf:
     case UnaryOpType::IsReal:
-<<<<<<< HEAD
     case UnaryOpType::Print:
-=======
-    case UnaryOpType::Real:
-    case UnaryOpType::Imag:
->>>>>>> 9647bec0
       return false;
     default:
       return true;
@@ -1037,7 +1032,6 @@
   return os;
 }
 
-<<<<<<< HEAD
 TORCH_CUDA_CU_API std::ostream& operator<<(
     std::ostream& os,
     const SwizzleMode& swizzle) {
@@ -1058,8 +1052,6 @@
   return os;
 }
 
-=======
->>>>>>> 9647bec0
 TORCH_CUDA_CU_API c10::optional<std::string> inline_op_str(
     const UnaryOpType uotype) {
   const char* str = unary_op_type_inline_op2string(uotype);
