--- conflicted
+++ resolved
@@ -10971,113 +10971,10 @@
 """,
 )
 
-<<<<<<< HEAD
-add_docstr(torch.t,
-           r"""
-=======
-add_docstr(
-    torch.symeig,
-    r"""
-symeig(input, eigenvectors=False, upper=True, *, out=None) -> (Tensor, Tensor)
-
-This function returns eigenvalues and eigenvectors
-of a real symmetric or complex Hermitian matrix :attr:`input` or a batch thereof,
-represented by a namedtuple (eigenvalues, eigenvectors).
-
-This function calculates all eigenvalues (and vectors) of :attr:`input`
-such that :math:`\text{input} = V \text{diag}(e) V^T`.
-
-The boolean argument :attr:`eigenvectors` defines computation of
-both eigenvectors and eigenvalues or eigenvalues only.
-
-If it is ``False``, only eigenvalues are computed. If it is ``True``,
-both eigenvalues and eigenvectors are computed.
-
-Since the input matrix :attr:`input` is supposed to be symmetric or Hermitian,
-only the upper triangular portion is used by default.
-
-If :attr:`upper` is ``False``, then lower triangular portion is used.
-
-.. warning::
-
-    :func:`torch.symeig` is deprecated in favor of :func:`torch.linalg.eigh`
-    and will be removed in a future PyTorch release. The default behavior has changed
-    from using the upper triangular portion of the matrix by default to using the
-    lower triangular portion.
-
-    ``L, _ = torch.symeig(A, upper=upper)`` should be replaced with
-
-    .. code :: python
-
-        UPLO = "U" if upper else "L"
-        L = torch.linalg.eigvalsh(A, UPLO=UPLO)
-
-    ``L, V = torch.symeig(A, eigenvectors=True, upper=upper)`` should be replaced with
-
-    .. code :: python
-
-        UPLO = "U" if upper else "L"
-        L, V = torch.linalg.eigh(A, UPLO=UPLO)
-
-.. note:: The eigenvalues are returned in ascending order. If :attr:`input` is a batch of matrices,
-          then the eigenvalues of each matrix in the batch is returned in ascending order.
-
-.. note:: Irrespective of the original strides, the returned matrix `V` will
-          be transposed, i.e. with strides `V.contiguous().mT.stride()`.
-
-.. warning:: Extra care needs to be taken when backward through outputs. Such
-             operation is only stable when all eigenvalues are distinct and becomes
-             less stable the smaller :math:`\min_{i \neq j} |\lambda_i - \lambda_j|` is.
-
-Args:
-    input (Tensor): the input tensor of size :math:`(*, n, n)` where `*` is zero or more
-                    batch dimensions consisting of symmetric or Hermitian matrices.
-    eigenvectors(bool, optional): controls whether eigenvectors have to be computed
-    upper(bool, optional): controls whether to consider upper-triangular or lower-triangular region
-
-Keyword args:
-    out (tuple, optional): the output tuple of (Tensor, Tensor)
-
-Returns:
-    (Tensor, Tensor): A namedtuple (eigenvalues, eigenvectors) containing
-
-        - **eigenvalues** (*Tensor*): Shape :math:`(*, m)`. The eigenvalues in ascending order.
-        - **eigenvectors** (*Tensor*): Shape :math:`(*, m, m)`.
-          If ``eigenvectors=False``, it's an empty tensor.
-          Otherwise, this tensor contains the orthonormal eigenvectors of the ``input``.
-
-Examples::
-
-
-    >>> a = torch.randn(5, 5)
-    >>> a = a + a.t()  # To make a symmetric
-    >>> a
-    tensor([[-5.7827,  4.4559, -0.2344, -1.7123, -1.8330],
-            [ 4.4559,  1.4250, -2.8636, -3.2100, -0.1798],
-            [-0.2344, -2.8636,  1.7112, -5.5785,  7.1988],
-            [-1.7123, -3.2100, -5.5785, -2.6227,  3.1036],
-            [-1.8330, -0.1798,  7.1988,  3.1036, -5.1453]])
-    >>> e, v = torch.symeig(a, eigenvectors=True)
-    >>> e
-    tensor([-13.7012,  -7.7497,  -2.3163,   5.2477,   8.1050])
-    >>> v
-    tensor([[ 0.1643,  0.9034, -0.0291,  0.3508,  0.1817],
-            [-0.2417, -0.3071, -0.5081,  0.6534,  0.4026],
-            [-0.5176,  0.1223, -0.0220,  0.3295, -0.7798],
-            [-0.4850,  0.2695, -0.5773, -0.5840,  0.1337],
-            [ 0.6415, -0.0447, -0.6381, -0.0193, -0.4230]])
-    >>> a_big = torch.randn(5, 2, 2)
-    >>> a_big = a_big + a_big.mT  # To make a_big symmetric
-    >>> e, v = a_big.symeig(eigenvectors=True)
-    >>> torch.allclose(torch.matmul(v, torch.matmul(e.diag_embed(), v.mT)), a_big)
-    True
-""",
-)
 
 add_docstr(
     torch.t,
     r"""
->>>>>>> cf0de77c
 t(input) -> Tensor
 
 Expects :attr:`input` to be <= 2-D tensor and transposes dimensions 0
