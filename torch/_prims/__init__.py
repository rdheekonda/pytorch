--- conflicted
+++ resolved
@@ -392,10 +392,6 @@
 
     # Number case
     # TODO: fix number type promotion (bool, complex->float)
-<<<<<<< HEAD
-=======
-
->>>>>>> 5654fed2
     # For now for symint/float, just implementing the common / simple cases of (int,float,symint,symfloat)
     seen_float = False
     if isinstance(number, (torch.SymInt, torch.SymFloat)):
@@ -405,11 +401,7 @@
         if seen_float:
             number = sym_float(number)
 
-<<<<<<< HEAD
-    return TensorMeta(number)
-=======
     return TensorMeta(number)  # type: ignore[arg-type]
->>>>>>> 5654fed2
 
 
 def _complex_only_elementwise_meta(*args, **kwargs):
