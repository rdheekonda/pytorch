--- conflicted
+++ resolved
@@ -1111,11 +1111,7 @@
     return self
 
 
-<<<<<<< HEAD
-@register_meta([aten.fill_.Tensor, aten.fill_.Scalar])
-=======
 @register_meta([aten.fill_.Tensor, aten.fill_.Scalar], register_dispatcher=False)
->>>>>>> f3f1b447
 def meta_fill_(self, val):
     return self
 
