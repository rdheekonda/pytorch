--- conflicted
+++ resolved
@@ -1,22 +1,12 @@
 from typing import Dict, Sequence, List, NoReturn, Union
-<<<<<<< HEAD
 from tools.codegen.api.types import (ListCType, BaseCType, Binding, ConstRefCType,
-=======
-from tools.codegen.api.types import (tensorListT, BaseCType, Binding, ConstRefCType,
->>>>>>> 9b639f26
                                      Expr, MutRefCType, OptionalCType,
                                      NamedCType, SpecialArgName, tensorT,
                                      memoryFormatT, tensorOptionsT, scalarTypeT,
                                      boolT, deviceT, layoutT, optionalTensorRefT,
-<<<<<<< HEAD
-                                     iOptTensorListRefT, scalarT,
-                                     optionalScalarRefT, VectorCType, longT, intArrayRefT,
-                                     scalar_t, opmath_t)
-=======
-                                     iTensorListRefT, scalarT, optionalScalarRefT,
+                                     iOptTensorListRefT, scalarT, optionalScalarRefT,
                                      VectorCType, longT, intArrayRefT,
                                      scalar_t, opmath_t, optionalIntArrayRefT)
->>>>>>> 9b639f26
 
 # This file implements a small program synthesis engine that implements
 # conversions between one API to another.
@@ -152,15 +142,9 @@
         if t.type == BaseCType(scalar_t):
             ctx[NamedCType(t.name, BaseCType(opmath_t))] = f'static_cast<opmath_t>({b.expr})'
 
-<<<<<<< HEAD
         # [Note: IOptTensorListRef]
         if t.type == ConstRefCType(ListCType(OptionalCType(BaseCType(tensorT)))):
             ctx[NamedCType(t.name, BaseCType(iOptTensorListRefT))] = f"at::IOptTensorListRef({b.expr})"
-=======
-        # [Note: ITensorListRef]
-        if t.type == BaseCType(tensorListT):
-            ctx[NamedCType(t.name, BaseCType(iTensorListRefT))] = f"at::ITensorListRef({b.expr})"
->>>>>>> 9b639f26
 
     # Add implicit bindings if the generated code is inside a Tensor method
     if method:
